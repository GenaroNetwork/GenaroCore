package genaro

import (
	"testing"
	"github.com/GenaroNetwork/Genaro-Core/params"
	"fmt"
	"github.com/GenaroNetwork/Genaro-Core/core/types"
	"github.com/GenaroNetwork/Genaro-Core/crypto"
	"github.com/GenaroNetwork/Genaro-Core/common/hexutil"
	"log"
	//"bytes"
	//"github.com/GenaroNetwork/Genaro-Core/core/vm"
	//"github.com/GenaroNetwork/Genaro-Core/core"
	"github.com/GenaroNetwork/Genaro-Core/common"
	//"math/big"
	//"time"
	"github.com/GenaroNetwork/Genaro-Core/ethdb"
	"github.com/GenaroNetwork/Genaro-Core/core/state"
	"bytes"
	"math/big"

	"time"
	"github.com/GenaroNetwork/Genaro-Core/core"
)

func TestGetDependTurnByBlockNumber(t *testing.T){
	var turn uint64 = 0

	for i:=0;i<20;i++ {
		turn = GetDependTurnByBlockNumber(params.MainnetChainConfig.Genaro,uint64(i))
		fmt.Println(turn)
	}

}

func TestAuthor(t *testing.T){
	db, remove := newTestLDB()
	defer remove()

	genaro := New(params.MainnetChainConfig.Genaro, db)
	fmt.Printf("%s\n", genaro)
	fmt.Println(genaro.signer)
	fmt.Println(genaro.signFn)

	n := 10
	addrs := genAddrs(n)
	byt := CreateCommitteeRankByte(addrs)
	head := types.Header{
		Extra:byt,
	}

	prikey,err := crypto.GenerateKey()
	if err != nil {
		log.Fatal(err)
	}
	addr := crypto.PubkeyToAddress(prikey.PublicKey)
	fmt.Println("addr")
	fmt.Println(hexutil.Encode(addr.Bytes()))

	hash := sigHash(&head)
	sig,err := crypto.Sign(hash.Bytes(), prikey)
	if err != nil {
		log.Fatal(err)
	}

	genaro.signer = addr
	SetHeaderSignature(&head, sig)

	signer,err := genaro.Author(&head)
	if err != nil {
		t.Error(err)
	}
	fmt.Println("singer")
	fmt.Println(hexutil.Encode(signer.Bytes()))

	if bytes.Compare(addr.Bytes(),signer.Bytes()) != 0 {
		t.Error("sign error")
	}

}

func TestNew(t *testing.T) {
	db, remove := newTestLDB()
	defer remove()
	genaroConfig := &params.GenaroConfig{
		BlockInterval:		10,
		ElectionPeriod:		1,
		ValidPeriod:		1,
		CurrencyRates:		10,
		CommitteeMaxSize:	5,
	}
	genaro := New(genaroConfig, db)
	if genaro.config.Epoch != epochLength {
		t.Errorf("the genaro config epoch get %v but except %v", genaro.config.Epoch, epochLength)
	}
	if genaro.recents.Len() != 0 {
		t.Errorf("the genaro recents len get %v, but except %v", genaro.recents.Len(), inmemorySnapshots)
	}
	genaroConfig.Epoch = 200
	genaro = New(genaroConfig, db)
	if genaro.config.Epoch != 200 {
		t.Errorf("the genaro config epoch get %v but except 200", genaro.config.Epoch)
	}
}

func getGenesis() *core.Genesis{
	genaroConfig := &params.ChainConfig{
		ChainId:             big.NewInt(300),
		HomesteadBlock:      big.NewInt(1),
		EIP150Block:         big.NewInt(2),
		EIP150Hash:          common.HexToHash("0x0000000000000000000000000000000000000000000000000000000000000000"),
		EIP155Block:         big.NewInt(3),
		EIP158Block:         big.NewInt(3),
		ByzantiumBlock:      big.NewInt(4),
		Genaro:              &params.GenaroConfig{
			Epoch:            2000, //the number of blocks in one committee term
			BlockInterval:    10,   //a peer create BlockInterval blocks one time
			ElectionPeriod:   1,    //a committee list write time
			ValidPeriod:      1,    //a written committee list waiting time to come into force
			CurrencyRates:    5,    //interest rates of coin
			CommitteeMaxSize: 101,  //max number of committee member
		},
	}
	genesis := new(core.Genesis)
	genesis.Config = genaroConfig
	genesis.Difficulty = big.NewInt(1)
	genesis.GasLimit = 5000000
	genesis.GasUsed = 0
	genesis.Mixhash = common.HexToHash("0x0000000000000000000000000000000000000000000000000000000000000000")
	genesis.ParentHash = common.HexToHash("0x0000000000000000000000000000000000000000000000000000000000000000")
	genesis.Timestamp = uint64(time.Now().Unix())
	genesis.Nonce = 0
	genesis.Coinbase = common.HexToAddress("0x0000000000000000000000000000000000000000")

	n := 10
	addrs := genAddrs(n)
	byt := CreateCommitteeRankByte(addrs)
	genesis.ExtraData = byt

	genesis.Alloc = make(core.GenesisAlloc,1)
	account0 := core.GenesisAccount {
		Balance: big.NewInt(1),
	}
	account1 := core.GenesisAccount {
		Balance: big.NewInt(2),
	}

	genesis.Alloc[addrs[0]] = account0
	genesis.Alloc[addrs[1]] = account1
	return genesis
}

//func TestGenaroPrepare(t *testing.T){
//	db, remove := newTestLDB()
//	defer remove()
//
//	genesis := getGenesis()
//
//	chainConfig,hash,err := core.SetupGenesisBlock(db, genesis)
//	if err != nil {
//		log.Fatal(err)
//	}
//	fmt.Println(chainConfig)
//	fmt.Println(hash)
//
//	genaro := New(genesis.Config.Genaro,db)
//	chain,err := core.NewBlockChain(db, nil, params.MainnetChainConfig, genaro, vm.Config{})
//	if err != nil {
//		log.Fatal(err)
//	}
//
//	committeeRank := genAddrs(10)
//	proportion := make([]uint64, 10)
//	for i := range committeeRank{
//		proportion[i] = uint64(i)
//	}
//
//	snapshot := newSnapshot(genesis.Config.Genaro,0,hash,0,committeeRank, proportion)
//	displaySnapshot(*snapshot)
//
//	err = genaro.Prepare(chain, chain.GetHeaderByNumber(0))
//	if err != nil {
//		log.Fatal(err)
//	}
//}

func TestCalcDifficulty(t *testing.T) {
	db, remove := newTestLDB()
	defer remove()

	genesis := getGenesis()

	genaro := New(genesis.Config.Genaro,db)
	turn := GetTurnOfCommiteeByBlockNumber(genaro.config, 120)
	fmt.Println(turn)
	if turn != 0 {
		t.Error("GetTurnOfCommiteeByBlockNumber error")
	}
	turn = GetDependTurnByBlockNumber(genaro.config, 120)
	fmt.Println(turn)
	if turn != 0 {
		t.Error("GetDependTurnByBlockNumber error")
	}
	turn = GetTurnOfCommiteeByBlockNumber(genaro.config, 15678)
	fmt.Println(turn)
	if turn != 7 {
		t.Error("GetTurnOfCommiteeByBlockNumber error")
	}
	turn = GetDependTurnByBlockNumber(genaro.config, 15678)
	fmt.Println(turn)
	if turn != 5 {
		t.Error("GetDependTurnByBlockNumber error")
	}
}

func newTestStateDB() *state.StateDB {
	diskdb, _ := ethdb.NewMemDatabase()
	statedb, _ := state.New(common.Hash{}, state.NewDatabase(diskdb))

	return statedb
}

func TestUpdateSpecialBlock(t *testing.T) {
	genaroConfig := &params.GenaroConfig{
		Epoch:				5000,
		BlockInterval:		10,
		ElectionPeriod:		1,
		ValidPeriod:		1,
		CurrencyRates:		10,
		CommitteeMaxSize:	5,
	}
	header := &types.Header{
		Number:   big.NewInt(0),
		Time:     big.NewInt(0),
		Coinbase: common.HexToAddress("0x50a7658e5155206dc78eafb80e6a94640b274648"),
		Extra:    make([]byte, 0),
	}

	updateSpecialBlock(genaroConfig, header, newTestStateDB())
}

func TestCalcDifficulty2(t *testing.T) {
	genaroConfig := &params.GenaroConfig{
		Epoch:				5000,
		BlockInterval:		10,
		ElectionPeriod:		1,
		ValidPeriod:		1,
		CurrencyRates:		10,
		CommitteeMaxSize:	5,
	}
	committeeRank := genAddrs(10)
	proportion := make([]uint64, 10)
	for i := range committeeRank{
		proportion[i] = uint64(i)
	}

	snapshot := newSnapshot(genaroConfig,0, common.StringToHash("0"), 0, committeeRank, proportion)

	var i uint64
	for i = 0; i < 10000; i++ {
		x := CalcDifficulty(snapshot, committeeRank[0], i)
		println(x.Uint64())
	}

	xx := CalcDifficulty(snapshot, genAddrs(1)[0], 100)
	println(xx.Uint64())
}

func TestCandidateInfos(t *testing.T) {
	var candidateInfos state.CandidateInfos
	candidateInfos = make([]state.CandidateInfo, 4)
	candidateInfos[0] = state.CandidateInfo{
		Signer:		common.StringToAddress("xx"),
		Heft:		10,
		Stake:		15,
	}
	candidateInfos[1] = state.CandidateInfo{
		Signer:		common.StringToAddress("xx"),
		Heft:		11,
		Stake:		15,
	}
	candidateInfos[2] = state.CandidateInfo{
		Signer:		common.StringToAddress("xx"),
		Heft:		12,
		Stake:		15,
	}
	candidateInfos[3] = state.CandidateInfo{
		Signer:		common.StringToAddress("xx"),
		Heft:		13,
		Stake:		15,
	}

	candidateInfos.Apply()
	Rank(candidateInfos)
	fmt.Println(candidateInfos)
}

func TestAccumulateInterestRewards(t *testing.T) {
	genaroConfig := &params.GenaroConfig{
		Epoch:				5000,
		BlockInterval:		10,
		ElectionPeriod:		1,
		ValidPeriod:		1,
		CurrencyRates:		10,
		CommitteeMaxSize:	5,
	}

	db, remove := newTestLDB()
	defer remove()
	state, err := state.New(common.Hash{}, state.NewDatabase(db))
	if err != nil {
		t.Errorf("error 310")
	}

	header := &types.Header{
		Number:   big.NewInt(0),
		Time:     big.NewInt(0),
		Coinbase: common.HexToAddress("0x50a7658e5155206dc78eafb80e6a94640b274648"),
		Extra:    make([]byte, 0),
	}

	blockNumber := uint64(1)

	tmp := big.NewInt(175000000)
	tmp.Mul(tmp, big.NewInt(100000000))
	tmp.Mul(tmp, big.NewInt(10000000000))
	fmt.Println(tmp.String())
	state.SetBalance(common.BytesToAddress([]byte(SurplusCoinAddress)), tmp)

	addr := genAddrs(10)
	proportions := make([]uint64, 10)
	proportions[0] = 5000
	proportions[1] = 3000
	proportions[2] = 1300
	for i := 3; i < 10; i++ {
		proportions[i] = 100
	}

	for i := 0; i < 5; i++ {
		//每年
		for j := 0; j < int(calEpochPerYear(genaroConfig)); j++ {
			//每个epoch
			for k := 0; k < int(genaroConfig.Epoch/genaroConfig.BlockInterval); k++ {
				//每个出块节点
				header.Coinbase = addr[k%10]
				proportion := proportions[k%10]
				for l := 0; l < int(genaroConfig.BlockInterval); l++ {
					accumulateInterestRewards(genaroConfig, state, header, proportion, blockNumber)
					//fmt.Println(state.GetBalance(header.Coinbase).Uint64())
				}
			}
		}
	}

}
<<<<<<< HEAD
func TestGetCoinCofficient(t *testing.T) {
	genaroConfig := &params.GenaroConfig{
		Epoch:				5000,
		Period:				1,
		BlockInterval:		10,
		ElectionPeriod:		1,
		ValidPeriod:		1,
		CurrencyRates:		10,
		CommitteeMaxSize:	5,
	}
	cofficient := getCoinCofficient(genaroConfig, big.NewInt(50),big.NewInt(10000000))
=======

func TestGetStorageCoefficient(t *testing.T){
	config := new(params.GenaroConfig)
	config.Epoch = 5000
	cofficient := getCoinCofficient(config,big.NewInt(2000000),big.NewInt(5000000))
>>>>>>> f88120ec
	fmt.Println(cofficient)
}<|MERGE_RESOLUTION|>--- conflicted
+++ resolved
@@ -353,10 +353,9 @@
 	}
 
 }
-<<<<<<< HEAD
 func TestGetCoinCofficient(t *testing.T) {
 	genaroConfig := &params.GenaroConfig{
-		Epoch:				5000,
+		Epoch:				86400,
 		Period:				1,
 		BlockInterval:		10,
 		ElectionPeriod:		1,
@@ -364,13 +363,6 @@
 		CurrencyRates:		10,
 		CommitteeMaxSize:	5,
 	}
-	cofficient := getCoinCofficient(genaroConfig, big.NewInt(50),big.NewInt(10000000))
-=======
-
-func TestGetStorageCoefficient(t *testing.T){
-	config := new(params.GenaroConfig)
-	config.Epoch = 5000
-	cofficient := getCoinCofficient(config,big.NewInt(2000000),big.NewInt(5000000))
->>>>>>> f88120ec
+	cofficient := getCoinCofficient(genaroConfig, big.NewInt(500),big.NewInt(500000000))
 	fmt.Println(cofficient)
 }