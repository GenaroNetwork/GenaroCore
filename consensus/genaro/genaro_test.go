--- conflicted
+++ resolved
@@ -263,7 +263,6 @@
 	xx := CalcDifficulty(snapshot, genAddrs(1)[0], 100)
 	println(xx.Uint64())
 }
-<<<<<<< HEAD
 
 func TestCandidateInfos(t *testing.T) {
 	var candidateInfos state.CandidateInfos
@@ -351,6 +350,4 @@
 		}
 	}
 
-}
-=======
->>>>>>> bde954fd
+}