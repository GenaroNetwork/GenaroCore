package genaro

import (
	"github.com/GenaroNetwork/Genaro-Core/common"
	"github.com/GenaroNetwork/Genaro-Core/core/types"
	"encoding/json"
)

// the field "extra" store the json of ExtraData
// TODO re-design the struct to speed up
type ExtraData struct {
	CommitteeRank []common.Address `json:"committeeRank"` // rank of committee
	//SentinelHeft  uint64           `json:"sentinelHeft"`  //sentinelHeft
	Signature     []byte           `json:"signature"`     // the signature of block broadcaster
	Proportion	  []uint64		   `json:"ratio"`
}

func UnmarshalToExtra(header *types.Header) *ExtraData {
	result := new(ExtraData)
	json.Unmarshal(header.Extra, result)
	return result
}

func ResetHeaderSignature(header *types.Header) {
	extraData := UnmarshalToExtra(header)
	extraData.Signature = nil
<<<<<<< HEAD
	extraByte, _ := json.Marshal(extraData)
=======
		extraByte, _ := json.Marshal(extraData)
>>>>>>> 32302876

	header.Extra = make([]byte, len(extraByte))
	copy(header.Extra, extraByte)
}

<<<<<<< HEAD
=======
//func SetHeaderSentinelHeft(header *types.Header, sentinelHeft uint64) {
//	extraData := UnmarshalToExtra(header)
//	extraData.SentinelHeft = sentinelHeft
//	extraByte, _ := json.Marshal(extraData)
//	header.Extra = make([]byte, len(extraByte))
//	copy(header.Extra, extraByte)
//}
//
//func GetHeaderSentinelHeft(header *types.Header) uint64{
//	extraData := UnmarshalToExtra(header)
//	return extraData.SentinelHeft
//}

>>>>>>> 32302876
func SetHeaderSignature(header *types.Header, signature []byte) {
	extraData := UnmarshalToExtra(header)
	extraData.Signature = make([]byte, len(signature))
	copy(extraData.Signature, signature)
	extraByte, _ := json.Marshal(extraData)
	header.Extra = make([]byte, len(extraByte))
	copy(header.Extra, extraByte)
}


func SetHeaderCommitteeRankList(header *types.Header, committeeRank []common.Address, proportion []uint64) error {
	extraData := UnmarshalToExtra(header)
	extraData.CommitteeRank = make([]common.Address, len(committeeRank))
	copy(extraData.CommitteeRank, committeeRank)
	extraData.Proportion = make([]uint64, len(proportion))
	copy(extraData.Proportion, proportion)
	extraByte, err := json.Marshal(extraData)
	if err != nil {
		return err
	}
	header.Extra = make([]byte, len(extraByte))
	copy(header.Extra, extraByte)
	return nil
}

func SetHeaderSentinelHeft(header *types.Header, sentinelHeft uint64) {
	extraData := UnmarshalToExtra(header)
	extraData.SentinelHeft = sentinelHeft
	extraByte, _ := json.Marshal(extraData)
	header.Extra = make([]byte, len(extraByte))
	copy(header.Extra, extraByte)
}

func GetHeaderSentinelHeft(header *types.Header) uint64{
	extraData := UnmarshalToExtra(header)
	return extraData.SentinelHeft
}

func GetHeaderCommitteeRankList(header *types.Header) ([]common.Address, []uint64) {
	extraData := UnmarshalToExtra(header)
	return extraData.CommitteeRank, extraData.Proportion
}

func CreateCommitteeRankByte(address []common.Address) []byte {
	extra := new(ExtraData)
	extra.CommitteeRank = make([]common.Address, len(address))
	copy(extra.CommitteeRank, address)
	extraByte, _ := json.Marshal(extra)
	return extraByte

}<|MERGE_RESOLUTION|>--- conflicted
+++ resolved
@@ -24,32 +24,12 @@
 func ResetHeaderSignature(header *types.Header) {
 	extraData := UnmarshalToExtra(header)
 	extraData.Signature = nil
-<<<<<<< HEAD
 	extraByte, _ := json.Marshal(extraData)
-=======
-		extraByte, _ := json.Marshal(extraData)
->>>>>>> 32302876
 
 	header.Extra = make([]byte, len(extraByte))
 	copy(header.Extra, extraByte)
 }
 
-<<<<<<< HEAD
-=======
-//func SetHeaderSentinelHeft(header *types.Header, sentinelHeft uint64) {
-//	extraData := UnmarshalToExtra(header)
-//	extraData.SentinelHeft = sentinelHeft
-//	extraByte, _ := json.Marshal(extraData)
-//	header.Extra = make([]byte, len(extraByte))
-//	copy(header.Extra, extraByte)
-//}
-//
-//func GetHeaderSentinelHeft(header *types.Header) uint64{
-//	extraData := UnmarshalToExtra(header)
-//	return extraData.SentinelHeft
-//}
-
->>>>>>> 32302876
 func SetHeaderSignature(header *types.Header, signature []byte) {
 	extraData := UnmarshalToExtra(header)
 	extraData.Signature = make([]byte, len(signature))
@@ -75,18 +55,18 @@
 	return nil
 }
 
-func SetHeaderSentinelHeft(header *types.Header, sentinelHeft uint64) {
-	extraData := UnmarshalToExtra(header)
-	extraData.SentinelHeft = sentinelHeft
-	extraByte, _ := json.Marshal(extraData)
-	header.Extra = make([]byte, len(extraByte))
-	copy(header.Extra, extraByte)
-}
-
-func GetHeaderSentinelHeft(header *types.Header) uint64{
-	extraData := UnmarshalToExtra(header)
-	return extraData.SentinelHeft
-}
+//func SetHeaderSentinelHeft(header *types.Header, sentinelHeft uint64) {
+//	extraData := UnmarshalToExtra(header)
+//	extraData.SentinelHeft = sentinelHeft
+//	extraByte, _ := json.Marshal(extraData)
+//	header.Extra = make([]byte, len(extraByte))
+//	copy(header.Extra, extraByte)
+//}
+//
+//func GetHeaderSentinelHeft(header *types.Header) uint64{
+//	extraData := UnmarshalToExtra(header)
+//	return extraData.SentinelHeft
+//}
 
 func GetHeaderCommitteeRankList(header *types.Header) ([]common.Address, []uint64) {
 	extraData := UnmarshalToExtra(header)
