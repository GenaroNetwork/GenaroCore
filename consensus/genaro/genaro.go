package genaro

import (
	"errors"
	"math/big"
	"sync"
	"time"

	"github.com/GenaroNetwork/Genaro-Core/accounts"
	"github.com/GenaroNetwork/Genaro-Core/common"
	"github.com/GenaroNetwork/Genaro-Core/consensus"
	"github.com/GenaroNetwork/Genaro-Core/core/types"
	"github.com/GenaroNetwork/Genaro-Core/crypto/sha3"
	"github.com/GenaroNetwork/Genaro-Core/ethdb"
	"github.com/GenaroNetwork/Genaro-Core/log"
	"github.com/GenaroNetwork/Genaro-Core/params"
	"github.com/GenaroNetwork/Genaro-Core/rlp"
	"github.com/hashicorp/golang-lru"
	"github.com/GenaroNetwork/Genaro-Core/crypto"
	"github.com/GenaroNetwork/Genaro-Core/core/state"
	"github.com/GenaroNetwork/Genaro-Core/rpc"
	"sort"
)

const (
	wiggleTime					= 500 * time.Millisecond // Random delay (per signer) to allow concurrent signers
	inmemorySnapshots			= 128                    // Number of recent snapshots to keep in memory
	epochLength					= uint64(5000)           // Default number of blocks a turn
	epochPerYear				= uint64(12)
	minDistance					= uint64(500)
	SurplusCoinAddress			= "aaa"
	CoinActualRewardsAddress	= "bbb"
	StorageActualRewardsAddress	= "ccc"
	Pre							= "pre"
	TotalActualRewardsAddress	= "ggg"

	backStakePeriod				= uint64(2)

	IncrementDifficult			= 1
)

var (
	//totalRewards			*big.Int = big.NewInt(700000000e+18)
	coinRewardsRatio				 = 1250
	storageRewardsRatio				 = 1250
	ratioPerYear					 = 700
	base							 = 10000
)

var (
	// extra data is empty
	errEmptyExtra = errors.New("extra data is empty")
	// errUnauthorized is returned if a header is signed by a non-authorized entity.
	errUnauthorized = errors.New("unauthorized")
	// errUnauthorized is returned if epoch block has no committee list
	errInvalidEpochBlock = errors.New("epoch block has no committee list")
	errInvalidDifficulty = errors.New("invalid difficulty")
	errInvalidBlockTime = errors.New("invalid block time")
)

// Various error messages to mark blocks invalid.
var (
	// errUnknownBlock is returned when the list of signers is requested for a block
	// that is not part of the local blockchain.
	errUnknownBlock = errors.New("unknown block")
)

// SignerFn is a signer callback function to request a hash to be signed by a
// backing account.
type SignerFn func(accounts.Account, []byte) ([]byte, error)

// sigHash returns the hash which is used as input for the proof-of-authority
// signing. It is the hash of the entire header apart from the 65 byte signature
// contained at the end of the extra data.
//
// Note, the method requires the extra data to be at least 65 bytes, otherwise it
// panics. This is done to avoid accidentally using both forms (signature present
// or not), which could be abused to produce different hashes for the same header.
func sigHash(header *types.Header) (hash common.Hash) {
	hasher := sha3.NewKeccak256()

	rlp.Encode(hasher, []interface{}{
		header.ParentHash,
		header.UncleHash,
		header.Coinbase,
		header.Root,
		header.TxHash,
		header.ReceiptHash,
		header.Bloom,
		header.Difficulty,
		header.Number,
		header.GasLimit,
		header.GasUsed,
		header.Time,
		header.Extra, // just hash extra
		header.MixDigest,
		header.Nonce,
	})
	hasher.Sum(hash[:0])
	return hash
}

// ecrecover extracts the Ethereum account address from a signed header.
func ecrecover(header *types.Header) (common.Address, error) {
	// If the signature's already cached, return that
	// Retrieve the signature from the header extra-data
	extraData := UnmarshalToExtra(header)
	if extraData == nil {
		return common.Address{}, errEmptyExtra
	}
	signature := extraData.Signature
	//Why resetjQuery21109674833611916935_1529615114868
	ResetHeaderSignature(header)
	// Recover the public key and the Ethereum address
	pubkey, err := crypto.Ecrecover(sigHash(header).Bytes(), signature)
	SetHeaderSignature(header, signature)
	if err != nil {
		return common.Address{}, err
	}
	var signer common.Address
	copy(signer[:], crypto.Keccak256(pubkey[1:])[12:])
	return signer, nil
	return header.Coinbase, nil
}

type Genaro struct {
	config     *params.GenaroConfig // genaro config
	db         ethdb.Database       // Database to store and retrieve snapshot checkpoints
	recents    *lru.ARCCache        // snapshot cache
	signer     common.Address       // Ethereum address of the signing key
	lock       sync.RWMutex         // Protects the signer fields
	signFn     SignerFn             // sign function
}

// New creates a Genaro consensus engine
func New(config *params.GenaroConfig, snapshotDb ethdb.Database) *Genaro {
	// Set any missing consensus parameters to their defaults
	conf := *config
	if conf.Epoch == 0 {
		conf.Epoch = epochLength
	}
	// Allocate the snapshot caches and create the engine
	recents, _ := lru.NewARC(inmemorySnapshots)

	return &Genaro{
		config:  &conf,
		db:      snapshotDb,
		recents: recents,
	}
}

// Author implements consensus.Engine, returning the Ethereum address recovered
// from the signature in the header's extra-data section.
func (g *Genaro) Author(header *types.Header) (common.Address, error) {
	log.Info("Author:" + header.Number.String())
	return ecrecover(header)
}

// Prepare implements consensus.Engine, preparing all the consensus fields of the
// header for running the transactions on top.
func (g *Genaro) Prepare(chain consensus.ChainReader, header *types.Header) error {
	log.Info("Prepare:" + header.Number.String())
	// set block author in Coinbase
	// TODO It may be modified later
	header.Coinbase = g.signer
	header.Nonce = types.BlockNonce{}
	number := header.Number.Uint64()

	snap, err := g.snapshot(chain, GetTurnOfCommiteeByBlockNumber(g.config, number))
	if err != nil {
		return err
	}

	// Set the correct difficulty
	header.Difficulty = CalcDifficulty(snap, g.signer, number)
	// if we reach the point that should get Committee written in the block
	//if number == GetLastBlockNumberOfEpoch(g.config, currEpochNumber) {
	//	// get committee rank material period
	//	materialPeriod := currEpochNumber - g.config.ElectionPeriod
	//	// load committee rank from db or generateCommittee from material period
	//	writeSnap, err := g.snapshot(chain, materialPeriod)
	//	if err != nil {
	//		return err
	//	}
	//	// write the committee rank into Block's Extra
	//	err = SetHeaderCommitteeRankList(header, writeSnap.CommitteeRank)
	//	if err != nil {
	//		return err
	//	}
	//}
	// Mix digest is reserved for now, set to empty
	header.MixDigest = common.Hash{}
	// Ensure the timestamp has the correct delay
	parent := chain.GetHeader(header.ParentHash, number-1)
	if parent == nil {
		return consensus.ErrUnknownAncestor
	}
	//header.Time = new(big.Int).SetInt64(time.Now().Unix())
	//if header.Time.Int64() < parent.Time.Int64() {
	//	header.Time = new(big.Int).SetInt64(parent.Time.Int64() + 1)
	//}
	delayTime := snap.getDelayTime(header)
	header.Time = new(big.Int).Add(parent.Time, new(big.Int).SetUint64(g.config.Period + delayTime))
	if header.Time.Int64() < time.Now().Unix() {
		header.Time = big.NewInt(time.Now().Unix())
	}
	return nil
}

// Seal implements consensus.Engine, attempting to create a sealed block using
// the local signing credentials.
func (g *Genaro) Seal(chain consensus.ChainReader, block *types.Block, stop <-chan struct{}) (*types.Block, error) {
	log.Info("Seal:" + block.Number().String())
	header := block.Header()
	// Sealing the genesis block is not supported
	number := header.Number.Uint64()
	if number == 0 {
		return nil, errUnknownBlock
	}
	// Don't hold the signer fields for the entire sealing procedure
	g.lock.RLock()
	signer, signFn := g.signer, g.signFn
	g.lock.RUnlock()

	// Sweet, wait some time if not in-turn
	//snap, err := g.snapshot(chain, GetTurnOfCommiteeByBlockNumber(g.config, number))
	//if err != nil {
	//	return nil, err
	//}
	//when address is not in committee, reverseDifficult is snap.CommitteeSize + 1,
	//when address is in committee, reverseDifficult is index + 1, intrun address delay is about 1s
	//reverseDifficult := snap.getDelayTime(header)
	//delay := time.Duration(reverseDifficult * uint64(time.Second))
	//delay += time.Duration(rand.Int63n(int64(wiggleTime)))
	delay := time.Unix(header.Time.Int64(), 0).Sub(time.Now())
	log.Info("delay:"+delay.String())
	select {
	case <-stop:
		return nil, nil
	case <-time.After(delay):
	}
	// Sign all the things!
	sighash, err := signFn(accounts.Account{Address: signer}, sigHash(header).Bytes())
	if err != nil {
		return nil, err
	}
	SetHeaderSignature(header, sighash)
	return block.WithSeal(header), nil
}

// CalcDifficulty is the difficulty adjustment algorithm. It returns the difficulty
// that a new block should have based on the previous blocks in the chain and the
// current signer.
func (g *Genaro) CalcDifficulty(chain consensus.ChainReader, time uint64, parent *types.Header) *big.Int {
	log.Info("CalcDifficulty:" + parent.Number.String())
	blockNumber := parent.Number.Uint64() + 1
	dependEpoch := GetTurnOfCommiteeByBlockNumber(g.config, blockNumber)

	snap, err := g.snapshot(chain, dependEpoch)
	if err != nil {
		return nil
	}
	return CalcDifficulty(snap, g.signer, blockNumber)
}

func max(x uint64, y uint64) uint64 {
	if x > y {
		return x
	}else{
		return y
	}
}

// CalcDifficulty return the distance between my index and intern-index
// depend on snap
func CalcDifficulty(snap *CommitteeSnapshot, addr common.Address, blockNumber uint64) *big.Int {
	index := snap.getCurrentRankIndex(addr)
	if index < 0 {
		return new(big.Int).SetUint64(0)
	}
	distance := snap.getDistance(addr,blockNumber)
	//difficult := snap.CommitteeSize - uint64(distance)
	difficult := snap.CommitteeSize - uint64(distance)
	return new(big.Int).SetUint64(uint64(difficult))
}

// Authorize injects a private key into the consensus engine to mint new blocks
// with.
func (g *Genaro) Authorize(signer common.Address, signFn SignerFn) {
	log.Info("Authorize")
	g.lock.Lock()
	defer g.lock.Unlock()

	g.signer = signer
	g.signFn = signFn
}

// Snapshot retrieves the snapshot at "electoral materials" period.
// Snapshot func retrieves ths snapshot in order of memory, local DB, block header.
// If committeeSnapshot is empty and it is time to write, we will create a new one, otherwise return nil
func (g *Genaro) snapshot(chain consensus.ChainReader, epollNumber uint64) (*CommitteeSnapshot, error) {
	// Search for a snapshot in memory or on disk for checkpoints
	var (
		snap *CommitteeSnapshot
	)
	isCreateNew := false
	// If an in-memory snapshot was found, use that
	if s, ok := g.recents.Get(epollNumber); ok {
		snap = s.(*CommitteeSnapshot)
	}else if epollNumber < g.config.ValidPeriod + g.config.ElectionPeriod {
		// If we're at block 0 ~ ElectionPeriod + ValidPeriod - 1, make a snapshot by genesis block
		// TODO
		//committeeRank := make([]common.Address, 10)
		//committeeRank[0] = common.HexToAddress("0xe5f0b187f916eaee5c87074d5d185f3eaf527dc9")
		//committeeRank[1] = common.HexToAddress("0xed19295615336ee56D4889BcdB90563b7abA02F7")
		//committeeRank[2] = common.HexToAddress("0x4180B3a9059cb43dc93e72e641B466fEBeFEa902")
		//committeeRank[3] = common.HexToAddress("0x8d024417f284B10B1fE8f6b02533F5aeFb7C8e23")
		//committeeRank[4] = common.HexToAddress("0xCc3b246d887435490409eC9037B7320e797B195a")
		//committeeRank[5] = common.HexToAddress("0xE45815411FBE2607C7E944C2E94baFc4BD7c7163")
		//committeeRank[6] = common.HexToAddress("0x51AAddb5f44525151D3554d1876bbc9d6E9Bff1F")
		//committeeRank[7] = common.HexToAddress("0x3C3DD12E1F11d56423adF3dC204E91e78a1f1FCa")
		//committeeRank[8] = common.HexToAddress("0x53Bd332D7c34f8ca0bFCA3f51c71BC1C523F6B4A")
		//committeeRank[9] = common.HexToAddress("0xdFc387187b63af2Ed108b153187d7B2cfDD93F73")
		//proportion := []uint64{1, 2, 3, 4, 5, 6, 7, 8, 9, 10}
		//genaroConfig := &params.GenaroConfig{
		//	Epoch:				5000,
		//	BlockInterval:		10,
		//	ElectionPeriod:		1,
		//	ValidPeriod:		1,
		//	CurrencyRates:		10,
		//	CommitteeMaxSize:	5,
		//}
		//blockHash := new(common.Hash)
		//snap = newSnapshot(genaroConfig, 0, *blockHash, 0, committeeRank, proportion)

		h := chain.GetHeaderByNumber(0)
		committeeRank, proportion := GetHeaderCommitteeRankList(h)
		snap = newSnapshot(chain.Config().Genaro, 0, h.Hash(), 0, committeeRank, proportion)
		isCreateNew = true
	}else{
		// visit the blocks in epollNumber - ValidPeriod - ElectionPeriod tern
		startBlock := GetFirstBlockNumberOfEpoch(g.config, epollNumber - g.config.ValidPeriod - g.config.ElectionPeriod)
		endBlock := GetLastBlockNumberOfEpoch(g.config, epollNumber - g.config.ValidPeriod - g.config.ElectionPeriod)
		h := chain.GetHeaderByNumber(endBlock+1)
		committeeRank, proportion := GetHeaderCommitteeRankList(h)
		snap = newSnapshot(chain.Config().Genaro, h.Number.Uint64(), h.Hash(), epollNumber -
			g.config.ValidPeriod - g.config.ElectionPeriod, committeeRank, proportion)

		log.Trace("computing rank from", startBlock, "to", endBlock)
		isCreateNew = true
	}
	g.recents.Add(epollNumber, snap)
	// If we've generated a new checkpoint snapshot, save to disk
	if isCreateNew {
		if err := snap.store(g.db); err != nil {
			return nil, err
		}
		log.Trace("Stored snapshot to disk", "epollNumber", epollNumber)
	}
	return snap, nil
}

// VerifySeal implements consensus.Engine, checking whether the signature contained
// in the header satisfies the consensus protocol requirements.
func (g *Genaro) VerifySeal(chain consensus.ChainReader, header *types.Header) error {
	log.Info("VerifySeal:" + header.Number.String())
	return g.verifySeal(chain, header, nil)
}

func (g *Genaro) verifySeal(chain consensus.ChainReader, header *types.Header, parents []*types.Header) error {
	blockNumber := header.Number.Uint64()
	if blockNumber == 0 {
		return errUnknownBlock
	}
	// Don't waste time checking blocks from the future
	if header.Time.Cmp(big.NewInt(time.Now().Unix())) > 0 {
		return consensus.ErrFutureBlock
	}
	// check epoch point
	epochPoint := (blockNumber % g.config.Epoch) == 0
	if epochPoint {
		extraData := UnmarshalToExtra(header)
		committeeSize := uint64(len(extraData.CommitteeRank) / common.AddressLength)
		if committeeSize == 0 || committeeSize > g.config.CommitteeMaxSize {
			return errInvalidEpochBlock
		}
	}
	// get current committee snapshot
	snap, err := g.snapshot(chain, GetTurnOfCommiteeByBlockNumber(g.config, blockNumber))
	if err != nil {
		return err
	}
	// get signer from header
	signer, err := ecrecover(header)
	if err != nil {
		return err
	}
	// check signer
	if _, ok := snap.Committee[signer]; !ok {
		return errUnauthorized
	}
<<<<<<< HEAD
=======

	// Ensure the timestamp has the correct delay
	var parent *types.Header
	if len(parents) > 0 {
		parent = parents[len(parents)-1]
	} else {
		parent = chain.GetHeader(header.ParentHash, blockNumber-1)
	}
	if parent == nil || parent.Number.Uint64() != blockNumber-1 || parent.Hash() != header.ParentHash {
		return consensus.ErrUnknownAncestor
	}

	if header.Time.Uint64() < parent.Time.Uint64() {
		return errUnknownBlock
	}
>>>>>>> bc8f95db
	// Ensure that difficulty corresponds to the turn of the signer
	diffcult := CalcDifficulty(snap,signer,blockNumber)
	if header.Difficulty.Cmp(diffcult) != 0 {
		return errInvalidDifficulty
	}
	return nil
}

// VerifyUncles implements consensus.Engine, always returning an error for any
// uncles as this consensus mechanism doesn't permit uncles.
func (g *Genaro) VerifyUncles(chain consensus.ChainReader, block *types.Block) error {
	log.Info("VerifyUncles:" + block.Number().String())
	if len(block.Uncles()) > 0 {
		return errors.New("uncles not allowed")
	}
	return nil
}

func Rank(candidateInfos state.CandidateInfos) ([]common.Address, []uint64){
	candidateInfos.Apply()
	sort.Sort(sort.Reverse(candidateInfos))
	committeeRank := make([]common.Address, len(candidateInfos))
	proportion := make([]uint64, len(candidateInfos))
	total := uint64(0)
	for _, c := range candidateInfos{
		total += c.Stake
	}
	if total == 0 {
		return committeeRank, proportion
	}
	for i, c := range candidateInfos{
		committeeRank[i] = c.Signer
		proportion[i] = c.Stake*uint64(base)/total
	}

	return committeeRank, proportion
}

func updateEpochRewards(state *state.StateDB)  {
	//reset CoinActualRewards and StorageActualRewards, add TotalActualRewards
	coinrewards := state.GetBalance(common.BytesToAddress([]byte(CoinActualRewardsAddress)))
	storagerewards := state.GetBalance(common.BytesToAddress([]byte(StorageActualRewardsAddress)))

	state.SetBalance(common.BytesToAddress([]byte(Pre + CoinActualRewardsAddress)), coinrewards)
	state.SetBalance(common.BytesToAddress([]byte(Pre + StorageActualRewardsAddress)), storagerewards)

	state.SetBalance(common.BytesToAddress([]byte(CoinActualRewardsAddress)), big.NewInt(0))
	state.SetBalance(common.BytesToAddress([]byte(StorageActualRewardsAddress)), big.NewInt(0))

	state.AddBalance(common.BytesToAddress([]byte(TotalActualRewardsAddress)), coinrewards)
	state.AddBalance(common.BytesToAddress([]byte(TotalActualRewardsAddress)), storagerewards)
}

func updateEpochYearRewards(state *state.StateDB)  {
	surplusrewards := state.GetBalance(common.BytesToAddress([]byte(SurplusCoinAddress)))
	state.SetBalance(common.BytesToAddress([]byte(Pre + SurplusCoinAddress)), surplusrewards)

	totalRewards := state.GetBalance(common.BytesToAddress([]byte(TotalActualRewardsAddress)))
	state.SubBalance(common.BytesToAddress([]byte(SurplusCoinAddress)), totalRewards)
	state.SetBalance(common.BytesToAddress([]byte(TotalActualRewardsAddress)), big.NewInt(0))
}

func updateSpecialBlock(config *params.GenaroConfig, header *types.Header, state *state.StateDB)  {
	blockNumber := header.Number.Uint64()
	if blockNumber%config.Epoch == 0 {
		//rank
		//epochStartBlockNumber := blockNumber - config.Epoch
		epochEndBlockNumber := blockNumber
		state.GetCandidates()
		candidateInfos := state.GetCandidatesInfoInRange(0, epochEndBlockNumber)
		commiteeRank, proportion := Rank(candidateInfos)
		if uint64(len(candidateInfos)) <= config.CommitteeMaxSize {
			SetHeaderCommitteeRankList(header, commiteeRank, proportion)
		}else{
			SetHeaderCommitteeRankList(header, commiteeRank[:config.CommitteeMaxSize],proportion[:config.CommitteeMaxSize])
		}
		//CoinActualRewards and StorageActualRewards should update per epoch
		updateEpochRewards(state)
	}
	if blockNumber%(epochPerYear*config.Epoch) == 0 {
		//CoinActualRewards and StorageActualRewards should update per epoch, surplusCoin should update per year
		updateEpochYearRewards(state)
	}
}

func handleAlreadyBackStakeList(config *params.GenaroConfig, header *types.Header, state *state.StateDB)  {
	blockNumber := header.Number.Uint64()
	backlist := state.GetAlreadyBackStakeList()
	for i := 0; i < len(backlist); i++ {
		back := backlist[i]
		if IsBackStakeBlockNumber(config, back.BackBlockNumber, blockNumber) {
			backlist = append(backlist[:i], backlist[i+1:]...)
			i--
		}
	}
	state.SetAlreadyBackStakeList(backlist)
}

func handleApplyBackStakeList(config *params.GenaroConfig, header *types.Header, state *state.StateDB)  {
	blockNumber := header.Number.Uint64()
	backlist := state.GetAlreadyBackStakeList()
	for i := 0; i < len(backlist); i++ {
		back := backlist[i]
		if IsBackStakeBlockNumber(config, back.BackBlockNumber, blockNumber) {
			backlist = append(backlist[:i], backlist[i+1:]...)
			i--
		}
	}
	state.SetAlreadyBackStakeList(backlist)
}

// Finalize implements consensus.Engine, ensuring no uncles are set, nor block
// rewards given, and returns the final block.
func (g *Genaro) Finalize(chain consensus.ChainReader, header *types.Header, state *state.StateDB, txs []*types.Transaction, uncles []*types.Header, receipts []*types.Receipt) (*types.Block, error) {
	log.Info("Finalize:" + header.Number.String())
	//commit rank
	blockNumber := header.Number.Uint64()
	updateSpecialBlock(g.config, header, state)

	snap, err := g.snapshot(chain, GetTurnOfCommiteeByBlockNumber(g.config, header.Number.Uint64()))
	if err != nil {
		return nil, err
	}
	proportion := snap.Committee[header.Coinbase]
	//init SurplusCoinAddress
	if blockNumber == 1 {
		log.Info("test")
		tmp := big.NewInt(175000000)
		tmp.Mul(tmp, big.NewInt(100000000))
		tmp.Mul(tmp, big.NewInt(10000000000))
		state.SetBalance(common.BytesToAddress([]byte(SurplusCoinAddress)), tmp)
	}
	//  coin interest reward
	accumulateInterestRewards(g.config, state, header, proportion, blockNumber)
	// storage reward
	accumulateStorageRewards(g.config, state, blockNumber)

	//handle apply back stake list

	//handle already back stake list
	handleAlreadyBackStakeList(g.config, header, state)

	header.Root = state.IntermediateRoot(chain.Config().IsEIP158(header.Number))
	header.UncleHash = types.CalcUncleHash(nil)

	// Assemble and return the final block for sealing
	return types.NewBlock(header, txs, nil, receipts), nil
}

func getCoinCofficient(config *params.GenaroConfig, coinrewards, surplusRewards *big.Int) uint64 {
	if coinrewards.Cmp(big.NewInt(0)) == 0 {
		return uint64(base)
	}
	planrewards := big.NewInt(0)
	//get total coinReward
	planrewards.Mul(surplusRewards, big.NewInt(int64(coinRewardsRatio)))
	planrewards.Div(planrewards, big.NewInt(int64(base)))
	//get coinReward perYear
	planrewards.Div(planrewards, big.NewInt(int64(ratioPerYear)))
	planrewards.Mul(planrewards, big.NewInt(int64(base)))
	//get coinReward perEpoch
	planrewards.Div(planrewards, big.NewInt(int64(config.Epoch)))
	//get coefficient
	planrewards.Mul(planrewards, big.NewInt(int64(base)))
	coinRatio := planrewards.Div(planrewards, coinrewards).Uint64()
	return coinRatio
}

func getStorageCoefficient(config *params.GenaroConfig, storagerewards, surplusRewards *big.Int) uint64 {
	if storagerewards.Cmp(big.NewInt(0)) == 0 {
		return uint64(base)
	}
	planrewards := big.NewInt(0)
	//get total storageReward
	planrewards.Mul(surplusRewards, big.NewInt(int64(storageRewardsRatio)))
	planrewards.Div(planrewards, big.NewInt(int64(base)))
	//get storageReward perYear
	planrewards.Div(planrewards, big.NewInt(int64(ratioPerYear)))
	planrewards.Mul(planrewards, big.NewInt(int64(base)))
	//get storageReward perEpoch
	planrewards.Div(planrewards, big.NewInt(int64(config.Epoch)))
	//get coefficient
	planrewards.Mul(planrewards, big.NewInt(int64(base)))
	storageRatio := planrewards.Div(planrewards, storagerewards).Uint64()
	return storageRatio
}

// AccumulateInterestRewards credits the reward to the block author by coin  interest
func accumulateInterestRewards(config *params.GenaroConfig, state *state.StateDB, header *types.Header, proportion uint64, blockNumber uint64) error {
	preCoinRewards := state.GetBalance(common.BytesToAddress([]byte(Pre + CoinActualRewardsAddress)))
	preSurplusRewards := big.NewInt(0)
	//when now is the start of year, preSurplusRewards should get "Pre + SurplusCoinAddress"
	if blockNumber%(config.Epoch*epochPerYear) == 0 {
		preSurplusRewards = state.GetBalance(common.BytesToAddress([]byte(Pre + SurplusCoinAddress)))
	}else{
		preSurplusRewards = state.GetBalance(common.BytesToAddress([]byte(SurplusCoinAddress)))
	}
	coefficient := getCoinCofficient(config, preCoinRewards, preSurplusRewards)

	surplusRewards := state.GetBalance(common.BytesToAddress([]byte(SurplusCoinAddress)))
	//fmt.Printf("surplusRewards is %v\n", surplusRewards.String())
	//plan rewards per year
	planRewards := big.NewInt(0)
	planRewards.Mul(surplusRewards, big.NewInt(int64(coinRewardsRatio)))
	planRewards.Div(planRewards, big.NewInt(int64(base)))
	//fmt.Printf("Plan rewards this year %v\n", planRewards.String())
	//plan rewards per epoch
	planRewards.Div(planRewards, big.NewInt(int64(epochPerYear)))
	//fmt.Printf("Plan rewards this epoch %v\n", planRewards.String())
	//Coefficient adjustment
	planRewards.Mul(planRewards, big.NewInt(int64(coefficient)))
	planRewards.Div(planRewards, big.NewInt(int64(base)))
	//fmt.Printf("Plan rewards this epoch %v(after adjustment), coefficient %v\n", planRewards.String(), coefficient)
	//this addr should get
	planRewards.Mul(planRewards, big.NewInt(int64(proportion)))
	planRewards.Div(planRewards, big.NewInt(int64(base)))
	//fmt.Printf("Plan rewards peer %v, proportion %v\n", planRewards.String(), proportion)

	blockReward := big.NewInt(0)
	blockReward = planRewards.Div(planRewards, big.NewInt(int64(config.Epoch)))

	reward := blockReward
	log.Info("accumulateInterestRewards 625", "reward", reward.String())
	//fmt.Printf("final reward %v\n",  reward.String())
	state.AddBalance(header.Coinbase, reward)
	state.AddBalance(common.BytesToAddress([]byte(CoinActualRewardsAddress)), reward)
	return nil
}

// AccumulateStorageRewards credits the reward to the sentinel owner
func accumulateStorageRewards(config *params.GenaroConfig, state *state.StateDB, blockNumber uint64) error {
	preStorageRewards := state.GetBalance(common.BytesToAddress([]byte(Pre + StorageActualRewardsAddress)))
	preSurplusRewards := big.NewInt(0)
	//when now is the start of year, preSurplusRewards should get "Pre + SurplusCoinAddress"
	if blockNumber%(config.Epoch*epochPerYear) == 0 {
		preSurplusRewards = state.GetBalance(common.BytesToAddress([]byte(Pre + SurplusCoinAddress)))
	}else{
		preSurplusRewards = state.GetBalance(common.BytesToAddress([]byte(SurplusCoinAddress)))
	}
	coefficient := getStorageCoefficient(config, preStorageRewards, preSurplusRewards)

	surplusRewards := state.GetBalance(common.BytesToAddress([]byte(SurplusCoinAddress)))
	//plan rewards per year
	planRewards := big.NewInt(0)
	planRewards.Mul(surplusRewards, big.NewInt(int64(storageRewardsRatio)))
	planRewards.Div(planRewards, big.NewInt(int64(base)))
	//plan rewards per epoch
	planRewards.Div(planRewards, big.NewInt(int64(epochPerYear)))
	//Coefficient adjustment
	planRewards.Mul(planRewards, big.NewInt(int64(coefficient)))
	planRewards.Div(planRewards, big.NewInt(int64(base)))
	//plan rewards per block
	blockReward := big.NewInt(0)
	blockReward = planRewards.Div(planRewards, big.NewInt(int64(config.Epoch)))

	//allocate blockReward
	cs := state.GetCandidates()
	total := uint64(0)
	contributes := make([]uint64, len(cs))
	for i, c := range cs{
		contributes[i] = state.GetHeftLastDiff(c, blockNumber)
		total += contributes[i]
	}
	if total == 0 {
		return nil
	}

	for i, c := range cs{
		reward := big.NewInt(0)
		reward.Mul(blockReward, big.NewInt(int64(contributes[i])))
		reward.Div(blockReward, big.NewInt(int64(total)))
		state.AddBalance(c, reward)
		state.AddBalance(common.BytesToAddress([]byte(StorageActualRewardsAddress)), reward)
	}
	return nil
}

// VerifyHeader checks whether a header conforms to the consensus rules of a
// given engine. Verifying the seal may be done optionally here, or explicitly
// via the VerifySeal method.
func (g *Genaro) VerifyHeader(chain consensus.ChainReader, header *types.Header, seal bool) error {
	log.Info("VerifyHeader:" + header.Number.String())
	blockNumber := header.Number.Uint64()
	// get current committee snapshot
	snap, err := g.snapshot(chain, GetTurnOfCommiteeByBlockNumber(g.config, blockNumber))
	if err != nil {
		return err
	}
	// Ensure the timestamp has the correct delay
	parent := chain.GetHeader(header.ParentHash, blockNumber-1)
	if parent == nil {
		log.Info("407 get parent nil", "parent blockNumber", blockNumber-1)
		return consensus.ErrUnknownAncestor
	}
	if header.Time.Uint64() < parent.Time.Uint64() {
		return errUnknownBlock
	}
	// get signer from header
	signer, err := ecrecover(header)
	if err != nil {
		return err
	}
	// Ensure that block time corresponds to the turn of the signer
	inturn := snap.inturn(blockNumber, signer)
	if !inturn {
		//bias := header.Difficulty.Uint64()
		bias := snap.getDelayTime(header)
		delay := uint64(time.Duration(bias * uint64(time.Second)))
		if parent.Time.Uint64()+delay/uint64(time.Second) > header.Time.Uint64() {
			return errInvalidBlockTime
		}
	}
	return g.VerifySeal(chain, header)
}

// VerifyHeaders is similar to VerifyHeader, but verifies a batch of headers
// concurrently. The method returns a quit channel to abort the operations and
// a results channel to retrieve the async verifications (the order is that of
// the input slice).
func (g *Genaro) VerifyHeaders(chain consensus.ChainReader, headers []*types.Header, seals []bool) (chan<- struct{}, <-chan error) {
	log.Info("VerifyHeaders")
	abort := make(chan struct{})
	results := make(chan error, len(headers))

	go func() {
		for i, header := range headers {
			err := g.verifySeal(chain, header, headers[:i])

			select {
			case <-abort:
				return
			case results <- err:
			}
		}
	}()
	return abort, results
}

// APIs implements consensus.Engine, returning the user facing RPC API
func (g *Genaro) APIs(chain consensus.ChainReader) []rpc.API {
	return []rpc.API{{
		Namespace: "genaro",
		Version:   "1.0",
		Service:   &API{chain: chain, genaro: g},
		Public:    false,
	}}
}<|MERGE_RESOLUTION|>--- conflicted
+++ resolved
@@ -121,6 +121,10 @@
 	copy(signer[:], crypto.Keccak256(pubkey[1:])[12:])
 	return signer, nil
 	return header.Coinbase, nil
+}
+
+func Ecrecover(header *types.Header) (common.Address, error) {
+	return ecrecover(header)
 }
 
 type Genaro struct {
@@ -239,6 +243,7 @@
 		return nil, nil
 	case <-time.After(delay):
 	}
+	ResetHeaderSignature(header)
 	// Sign all the things!
 	sighash, err := signFn(accounts.Account{Address: signer}, sigHash(header).Bytes())
 	if err != nil {
@@ -399,8 +404,6 @@
 	if _, ok := snap.Committee[signer]; !ok {
 		return errUnauthorized
 	}
-<<<<<<< HEAD
-=======
 
 	// Ensure the timestamp has the correct delay
 	var parent *types.Header
@@ -416,11 +419,20 @@
 	if header.Time.Uint64() < parent.Time.Uint64() {
 		return errUnknownBlock
 	}
->>>>>>> bc8f95db
 	// Ensure that difficulty corresponds to the turn of the signer
 	diffcult := CalcDifficulty(snap,signer,blockNumber)
 	if header.Difficulty.Cmp(diffcult) != 0 {
 		return errInvalidDifficulty
+	}
+	// Ensure that block time corresponds to the turn of the signer
+	inturn := snap.inturn(blockNumber, signer)
+	if !inturn {
+		//bias := header.Difficulty.Uint64()
+		bias := snap.getDelayTime(header)
+		delay := uint64(time.Duration(bias * uint64(time.Second)))
+		if parent.Time.Uint64()+delay/uint64(time.Second) > header.Time.Uint64() {
+			return errInvalidBlockTime
+		}
 	}
 	return nil
 }
@@ -699,36 +711,6 @@
 // via the VerifySeal method.
 func (g *Genaro) VerifyHeader(chain consensus.ChainReader, header *types.Header, seal bool) error {
 	log.Info("VerifyHeader:" + header.Number.String())
-	blockNumber := header.Number.Uint64()
-	// get current committee snapshot
-	snap, err := g.snapshot(chain, GetTurnOfCommiteeByBlockNumber(g.config, blockNumber))
-	if err != nil {
-		return err
-	}
-	// Ensure the timestamp has the correct delay
-	parent := chain.GetHeader(header.ParentHash, blockNumber-1)
-	if parent == nil {
-		log.Info("407 get parent nil", "parent blockNumber", blockNumber-1)
-		return consensus.ErrUnknownAncestor
-	}
-	if header.Time.Uint64() < parent.Time.Uint64() {
-		return errUnknownBlock
-	}
-	// get signer from header
-	signer, err := ecrecover(header)
-	if err != nil {
-		return err
-	}
-	// Ensure that block time corresponds to the turn of the signer
-	inturn := snap.inturn(blockNumber, signer)
-	if !inturn {
-		//bias := header.Difficulty.Uint64()
-		bias := snap.getDelayTime(header)
-		delay := uint64(time.Duration(bias * uint64(time.Second)))
-		if parent.Time.Uint64()+delay/uint64(time.Second) > header.Time.Uint64() {
-			return errInvalidBlockTime
-		}
-	}
 	return g.VerifySeal(chain, header)
 }
 
