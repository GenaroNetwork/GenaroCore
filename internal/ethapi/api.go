// Copyright 2015 The go-ethereum Authors
// This file is part of the go-ethereum library.
//
// The go-ethereum library is free software: you can redistribute it and/or modify
// it under the terms of the GNU Lesser General Public License as published by
// the Free Software Foundation, either version 3 of the License, or
// (at your option) any later version.
//
// The go-ethereum library is distributed in the hope that it will be useful,
// but WITHOUT ANY WARRANTY; without even the implied warranty of
// MERCHANTABILITY or FITNESS FOR A PARTICULAR PURPOSE. See the
// GNU Lesser General Public License for more details.
//
// You should have received a copy of the GNU Lesser General Public License
// along with the go-ethereum library. If not, see <http://www.gnu.org/licenses/>.

package ethapi

import (
	"bytes"
	"context"
	"errors"
	"fmt"
	"math/big"
	"strings"
	"time"

	"github.com/GenaroNetwork/Genaro-Core/accounts"
	"github.com/GenaroNetwork/Genaro-Core/accounts/keystore"
	"github.com/GenaroNetwork/Genaro-Core/common"
	"github.com/GenaroNetwork/Genaro-Core/common/hexutil"
	"github.com/GenaroNetwork/Genaro-Core/common/math"
	"github.com/GenaroNetwork/Genaro-Core/consensus/ethash"
	"github.com/GenaroNetwork/Genaro-Core/core"
	"github.com/GenaroNetwork/Genaro-Core/core/types"
	"github.com/GenaroNetwork/Genaro-Core/core/vm"
	"github.com/GenaroNetwork/Genaro-Core/crypto"
	"github.com/GenaroNetwork/Genaro-Core/log"
	"github.com/GenaroNetwork/Genaro-Core/p2p"
	"github.com/GenaroNetwork/Genaro-Core/params"
	"github.com/GenaroNetwork/Genaro-Core/rlp"
	"github.com/GenaroNetwork/Genaro-Core/rpc"
	"github.com/syndtr/goleveldb/leveldb"
	"github.com/syndtr/goleveldb/leveldb/util"
)

const (
	defaultGasPrice = 50 * params.Shannon
)

// PublicEthereumAPI provides an API to access Ethereum related information.
// It offers only methods that operate on public data that is freely available to anyone.
type PublicEthereumAPI struct {
	b Backend
}

// NewPublicEthereumAPI creates a new Ethereum protocol API.
func NewPublicEthereumAPI(b Backend) *PublicEthereumAPI {
	return &PublicEthereumAPI{b}
}

// GasPrice returns a suggestion for a gas price.
func (s *PublicEthereumAPI) GasPrice(ctx context.Context) (*big.Int, error) {
	return s.b.SuggestPrice(ctx)
}

// ProtocolVersion returns the current Ethereum protocol version this node supports
func (s *PublicEthereumAPI) ProtocolVersion() hexutil.Uint {
	return hexutil.Uint(s.b.ProtocolVersion())
}

// Syncing returns false in case the node is currently not syncing with the network. It can be up to date or has not
// yet received the latest block headers from its pears. In case it is synchronizing:
// - startingBlock: block number this node started to synchronise from
// - currentBlock:  block number this node is currently importing
// - highestBlock:  block number of the highest block header this node has received from peers
// - pulledStates:  number of state entries processed until now
// - knownStates:   number of known state entries that still need to be pulled
func (s *PublicEthereumAPI) Syncing() (interface{}, error) {
	progress := s.b.Downloader().Progress()

	// Return not syncing if the synchronisation already completed
	if progress.CurrentBlock >= progress.HighestBlock {
		return false, nil
	}
	// Otherwise gather the block sync stats
	return map[string]interface{}{
		"startingBlock": hexutil.Uint64(progress.StartingBlock),
		"currentBlock":  hexutil.Uint64(progress.CurrentBlock),
		"highestBlock":  hexutil.Uint64(progress.HighestBlock),
		"pulledStates":  hexutil.Uint64(progress.PulledStates),
		"knownStates":   hexutil.Uint64(progress.KnownStates),
	}, nil
}

// PublicTxPoolAPI offers and API for the transaction pool. It only operates on data that is non confidential.
type PublicTxPoolAPI struct {
	b Backend
}

// NewPublicTxPoolAPI creates a new tx pool service that gives information about the transaction pool.
func NewPublicTxPoolAPI(b Backend) *PublicTxPoolAPI {
	return &PublicTxPoolAPI{b}
}

// Content returns the transactions contained within the transaction pool.
func (s *PublicTxPoolAPI) Content() map[string]map[string]map[string]*RPCTransaction {
	content := map[string]map[string]map[string]*RPCTransaction{
		"pending": make(map[string]map[string]*RPCTransaction),
		"queued":  make(map[string]map[string]*RPCTransaction),
	}
	pending, queue := s.b.TxPoolContent()

	// Flatten the pending transactions
	for account, txs := range pending {
		dump := make(map[string]*RPCTransaction)
		for _, tx := range txs {
			dump[fmt.Sprintf("%d", tx.Nonce())] = newRPCPendingTransaction(tx)
		}
		content["pending"][account.Hex()] = dump
	}
	// Flatten the queued transactions
	for account, txs := range queue {
		dump := make(map[string]*RPCTransaction)
		for _, tx := range txs {
			dump[fmt.Sprintf("%d", tx.Nonce())] = newRPCPendingTransaction(tx)
		}
		content["queued"][account.Hex()] = dump
	}
	return content
}

// Status returns the number of pending and queued transaction in the pool.
func (s *PublicTxPoolAPI) Status() map[string]hexutil.Uint {
	pending, queue := s.b.Stats()
	return map[string]hexutil.Uint{
		"pending": hexutil.Uint(pending),
		"queued":  hexutil.Uint(queue),
	}
}

// Inspect retrieves the content of the transaction pool and flattens it into an
// easily inspectable list.
func (s *PublicTxPoolAPI) Inspect() map[string]map[string]map[string]string {
	content := map[string]map[string]map[string]string{
		"pending": make(map[string]map[string]string),
		"queued":  make(map[string]map[string]string),
	}
	pending, queue := s.b.TxPoolContent()

	// Define a formatter to flatten a transaction into a string
	var format = func(tx *types.Transaction) string {
		if to := tx.To(); to != nil {
			return fmt.Sprintf("%s: %v wei + %v gas × %v wei", tx.To().Hex(), tx.Value(), tx.Gas(), tx.GasPrice())
		}
		return fmt.Sprintf("contract creation: %v wei + %v gas × %v wei", tx.Value(), tx.Gas(), tx.GasPrice())
	}
	// Flatten the pending transactions
	for account, txs := range pending {
		dump := make(map[string]string)
		for _, tx := range txs {
			dump[fmt.Sprintf("%d", tx.Nonce())] = format(tx)
		}
		content["pending"][account.Hex()] = dump
	}
	// Flatten the queued transactions
	for account, txs := range queue {
		dump := make(map[string]string)
		for _, tx := range txs {
			dump[fmt.Sprintf("%d", tx.Nonce())] = format(tx)
		}
		content["queued"][account.Hex()] = dump
	}
	return content
}

// PublicAccountAPI provides an API to access accounts managed by this node.
// It offers only methods that can retrieve accounts.
type PublicAccountAPI struct {
	am *accounts.Manager
}

// NewPublicAccountAPI creates a new PublicAccountAPI.
func NewPublicAccountAPI(am *accounts.Manager) *PublicAccountAPI {
	return &PublicAccountAPI{am: am}
}

// Accounts returns the collection of accounts this node manages
func (s *PublicAccountAPI) Accounts() []common.Address {
	addresses := make([]common.Address, 0) // return [] instead of nil if empty
	for _, wallet := range s.am.Wallets() {
		for _, account := range wallet.Accounts() {
			addresses = append(addresses, account.Address)
		}
	}
	return addresses
}

// PrivateAccountAPI provides an API to access accounts managed by this node.
// It offers methods to create, (un)lock en list accounts. Some methods accept
// passwords and are therefore considered private by default.
type PrivateAccountAPI struct {
	am        *accounts.Manager
	nonceLock *AddrLocker
	b         Backend
}

// NewPrivateAccountAPI create a new PrivateAccountAPI.
func NewPrivateAccountAPI(b Backend, nonceLock *AddrLocker) *PrivateAccountAPI {
	return &PrivateAccountAPI{
		am:        b.AccountManager(),
		nonceLock: nonceLock,
		b:         b,
	}
}

// ListAccounts will return a list of addresses for accounts this node manages.
func (s *PrivateAccountAPI) ListAccounts() []common.Address {
	addresses := make([]common.Address, 0) // return [] instead of nil if empty
	for _, wallet := range s.am.Wallets() {
		for _, account := range wallet.Accounts() {
			addresses = append(addresses, account.Address)
		}
	}
	return addresses
}

// rawWallet is a JSON representation of an accounts.Wallet interface, with its
// data contents extracted into plain fields.
type rawWallet struct {
	URL      string             `json:"url"`
	Status   string             `json:"status"`
	Failure  string             `json:"failure,omitempty"`
	Accounts []accounts.Account `json:"accounts,omitempty"`
}

// ListWallets will return a list of wallets this node manages.
func (s *PrivateAccountAPI) ListWallets() []rawWallet {
	wallets := make([]rawWallet, 0) // return [] instead of nil if empty
	for _, wallet := range s.am.Wallets() {
		status, failure := wallet.Status()

		raw := rawWallet{
			URL:      wallet.URL().String(),
			Status:   status,
			Accounts: wallet.Accounts(),
		}
		if failure != nil {
			raw.Failure = failure.Error()
		}
		wallets = append(wallets, raw)
	}
	return wallets
}

// OpenWallet initiates a hardware wallet opening procedure, establishing a USB
// connection and attempting to authenticate via the provided passphrase. Note,
// the method may return an extra challenge requiring a second open (e.g. the
// Trezor PIN matrix challenge).
func (s *PrivateAccountAPI) OpenWallet(url string, passphrase *string) error {
	wallet, err := s.am.Wallet(url)
	if err != nil {
		return err
	}
	pass := ""
	if passphrase != nil {
		pass = *passphrase
	}
	return wallet.Open(pass)
}

// DeriveAccount requests a HD wallet to derive a new account, optionally pinning
// it for later reuse.
func (s *PrivateAccountAPI) DeriveAccount(url string, path string, pin *bool) (accounts.Account, error) {
	wallet, err := s.am.Wallet(url)
	if err != nil {
		return accounts.Account{}, err
	}
	derivPath, err := accounts.ParseDerivationPath(path)
	if err != nil {
		return accounts.Account{}, err
	}
	if pin == nil {
		pin = new(bool)
	}
	return wallet.Derive(derivPath, *pin)
}

// NewAccount will create a new account and returns the address for the new account.
func (s *PrivateAccountAPI) NewAccount(password string) (common.Address, error) {
	acc, err := fetchKeystore(s.am).NewAccount(password)
	if err == nil {
		return acc.Address, nil
	}
	return common.Address{}, err
}

// fetchKeystore retrives the encrypted keystore from the account manager.
func fetchKeystore(am *accounts.Manager) *keystore.KeyStore {
	return am.Backends(keystore.KeyStoreType)[0].(*keystore.KeyStore)
}

// ImportRawKey stores the given hex encoded ECDSA key into the key directory,
// encrypting it with the passphrase.
func (s *PrivateAccountAPI) ImportRawKey(privkey string, password string) (common.Address, error) {
	key, err := crypto.HexToECDSA(privkey)
	if err != nil {
		return common.Address{}, err
	}
	acc, err := fetchKeystore(s.am).ImportECDSA(key, password)
	return acc.Address, err
}

// UnlockAccount will unlock the account associated with the given address with
// the given password for duration seconds. If duration is nil it will use a
// default of 300 seconds. It returns an indication if the account was unlocked.
func (s *PrivateAccountAPI) UnlockAccount(addr common.Address, password string, duration *uint64) (bool, error) {
	const max = uint64(time.Duration(math.MaxInt64) / time.Second)
	var d time.Duration
	if duration == nil {
		d = 300 * time.Second
	} else if *duration > max {
		return false, errors.New("unlock duration too large")
	} else {
		d = time.Duration(*duration) * time.Second
	}
	err := fetchKeystore(s.am).TimedUnlock(accounts.Account{Address: addr}, password, d)
	return err == nil, err
}

// LockAccount will lock the account associated with the given address when it's unlocked.
func (s *PrivateAccountAPI) LockAccount(addr common.Address) bool {
	return fetchKeystore(s.am).Lock(addr) == nil
}

// signTransactions sets defaults and signs the given transaction
// NOTE: the caller needs to ensure that the nonceLock is held, if applicable,
// and release it after the transaction has been submitted to the tx pool
func (s *PrivateAccountAPI) signTransaction(ctx context.Context, args SendTxArgs, passwd string) (*types.Transaction, error) {
	// Look up the wallet containing the requested signer
	account := accounts.Account{Address: args.From}
	wallet, err := s.am.Find(account)
	if err != nil {
		return nil, err
	}
	// Set some sanity defaults and terminate on failure
	if err := args.setDefaults(ctx, s.b); err != nil {
		return nil, err
	}
	// Assemble the transaction and sign with the wallet
	tx := args.toTransaction()

	var chainID *big.Int
	if config := s.b.ChainConfig(); config.IsEIP155(s.b.CurrentBlock().Number()) {
		chainID = config.ChainId
	}
	return wallet.SignTxWithPassphrase(account, passwd, tx, chainID)
}

// SendTransaction will create a transaction from the given arguments and
// tries to sign it with the key associated with args.To. If the given passwd isn't
// able to decrypt the key it fails.
func (s *PrivateAccountAPI) SendTransaction(ctx context.Context, args SendTxArgs, passwd string) (common.Hash, error) {
	if args.Nonce == nil {
		// Hold the addresse's mutex around signing to prevent concurrent assignment of
		// the same nonce to multiple accounts.
		s.nonceLock.LockAddr(args.From)
		defer s.nonceLock.UnlockAddr(args.From)
	}
	signed, err := s.signTransaction(ctx, args, passwd)
	if err != nil {
		return common.Hash{}, err
	}
	return submitTransaction(ctx, s.b, signed)
}

// SignTransaction will create a transaction from the given arguments and
// tries to sign it with the key associated with args.To. If the given passwd isn't
// able to decrypt the key it fails. The transaction is returned in RLP-form, not broadcast
// to other nodes
func (s *PrivateAccountAPI) SignTransaction(ctx context.Context, args SendTxArgs, passwd string) (*SignTransactionResult, error) {
	// No need to obtain the noncelock mutex, since we won't be sending this
	// tx into the transaction pool, but right back to the user
	if args.Gas == nil {
		return nil, fmt.Errorf("gas not specified")
	}
	if args.GasPrice == nil {
		return nil, fmt.Errorf("gasPrice not specified")
	}
	if args.Nonce == nil {
		return nil, fmt.Errorf("nonce not specified")
	}
	signed, err := s.signTransaction(ctx, args, passwd)
	if err != nil {
		return nil, err
	}
	data, err := rlp.EncodeToBytes(signed)
	if err != nil {
		return nil, err
	}
	return &SignTransactionResult{data, signed}, nil
}

// signHash is a helper function that calculates a hash for the given message that can be
// safely used to calculate a signature from.
//
// The hash is calulcated as
//   keccak256("\x19Ethereum Signed Message:\n"${message length}${message}).
//
// This gives context to the signed message and prevents signing of transactions.
func signHash(data []byte) []byte {
	msg := fmt.Sprintf("\x19Ethereum Signed Message:\n%d%s", len(data), data)
	return crypto.Keccak256([]byte(msg))
}

// Sign calculates an Ethereum ECDSA signature for:
// keccack256("\x19Ethereum Signed Message:\n" + len(message) + message))
//
// Note, the produced signature conforms to the secp256k1 curve R, S and V values,
// where the V value will be 27 or 28 for legacy reasons.
//
// The key used to calculate the signature is decrypted with the given password.
//
// https://github.com/GenaroNetwork/Genaro-Core/wiki/Management-APIs#personal_sign
func (s *PrivateAccountAPI) Sign(ctx context.Context, data hexutil.Bytes, addr common.Address, passwd string) (hexutil.Bytes, error) {
	// Look up the wallet containing the requested signer
	account := accounts.Account{Address: addr}

	wallet, err := s.b.AccountManager().Find(account)
	if err != nil {
		return nil, err
	}
	// Assemble sign the data with the wallet
	signature, err := wallet.SignHashWithPassphrase(account, passwd, signHash(data))
	if err != nil {
		return nil, err
	}
	signature[64] += 27 // Transform V from 0/1 to 27/28 according to the yellow paper
	return signature, nil
}

// EcRecover returns the address for the account that was used to create the signature.
// Note, this function is compatible with eth_sign and personal_sign. As such it recovers
// the address of:
// hash = keccak256("\x19Ethereum Signed Message:\n"${message length}${message})
// addr = ecrecover(hash, signature)
//
// Note, the signature must conform to the secp256k1 curve R, S and V values, where
// the V value must be be 27 or 28 for legacy reasons.
//
// https://github.com/GenaroNetwork/Genaro-Core/wiki/Management-APIs#personal_ecRecover
func (s *PrivateAccountAPI) EcRecover(ctx context.Context, data, sig hexutil.Bytes) (common.Address, error) {
	if len(sig) != 65 {
		return common.Address{}, fmt.Errorf("signature must be 65 bytes long")
	}
	if sig[64] != 27 && sig[64] != 28 {
		return common.Address{}, fmt.Errorf("invalid Ethereum signature (V is not 27 or 28)")
	}
	sig[64] -= 27 // Transform yellow paper V from 27/28 to 0/1

	rpk, err := crypto.Ecrecover(signHash(data), sig)
	if err != nil {
		return common.Address{}, err
	}
	pubKey := crypto.ToECDSAPub(rpk)
	recoveredAddr := crypto.PubkeyToAddress(*pubKey)
	return recoveredAddr, nil
}

// SignAndSendTransaction was renamed to SendTransaction. This method is deprecated
// and will be removed in the future. It primary goal is to give clients time to update.
func (s *PrivateAccountAPI) SignAndSendTransaction(ctx context.Context, args SendTxArgs, passwd string) (common.Hash, error) {
	return s.SendTransaction(ctx, args, passwd)
}

// PublicBlockChainAPI provides an API to access the Ethereum blockchain.
// It offers only methods that operate on public data that is freely available to anyone.
type PublicBlockChainAPI struct {
	b Backend
}

// NewPublicBlockChainAPI creates a new Ethereum blockchain API.
func NewPublicBlockChainAPI(b Backend) *PublicBlockChainAPI {
	return &PublicBlockChainAPI{b}
}

// BlockNumber returns the block number of the chain head.
func (s *PublicBlockChainAPI) BlockNumber() *big.Int {
	header, _ := s.b.HeaderByNumber(context.Background(), rpc.LatestBlockNumber) // latest header should always be available
	return header.Number
}

// GetBalance returns the amount of wei for the given address in the state of the
// given block number. The rpc.LatestBlockNumber and rpc.PendingBlockNumber meta
// block numbers are also allowed.
func (s *PublicBlockChainAPI) GetBalance(ctx context.Context, address common.Address, blockNr rpc.BlockNumber) (*big.Int, error) {
	state, _, err := s.b.StateAndHeaderByNumber(ctx, blockNr)
	if state == nil || err != nil {
		return nil, err
	}
	b := state.GetBalance(address)
	return b, state.Error()
}

// GetBlockByNumber returns the requested block. When blockNr is -1 the chain head is returned. When fullTx is true all
// transactions in the block are returned in full detail, otherwise only the transaction hash is returned.
func (s *PublicBlockChainAPI) GetBlockByNumber(ctx context.Context, blockNr rpc.BlockNumber, fullTx bool) (map[string]interface{}, error) {
	block, err := s.b.BlockByNumber(ctx, blockNr)
	if block != nil {
		response, err := s.rpcOutputBlock(block, true, fullTx)
		if err == nil && blockNr == rpc.PendingBlockNumber {
			// Pending blocks need to nil out a few fields
			for _, field := range []string{"hash", "nonce", "miner"} {
				response[field] = nil
			}
		}
		return response, err
	}
	return nil, err
}

// GetBlockByHash returns the requested block. When fullTx is true all transactions in the block are returned in full
// detail, otherwise only the transaction hash is returned.
func (s *PublicBlockChainAPI) GetBlockByHash(ctx context.Context, blockHash common.Hash, fullTx bool) (map[string]interface{}, error) {
	block, err := s.b.GetBlock(ctx, blockHash)
	if block != nil {
		return s.rpcOutputBlock(block, true, fullTx)
	}
	return nil, err
}

// GetUncleByBlockNumberAndIndex returns the uncle block for the given block hash and index. When fullTx is true
// all transactions in the block are returned in full detail, otherwise only the transaction hash is returned.
func (s *PublicBlockChainAPI) GetUncleByBlockNumberAndIndex(ctx context.Context, blockNr rpc.BlockNumber, index hexutil.Uint) (map[string]interface{}, error) {
	block, err := s.b.BlockByNumber(ctx, blockNr)
	if block != nil {
		uncles := block.Uncles()
		if index >= hexutil.Uint(len(uncles)) {
			log.Debug("Requested uncle not found", "number", blockNr, "hash", block.Hash(), "index", index)
			return nil, nil
		}
		block = types.NewBlockWithHeader(uncles[index])
		return s.rpcOutputBlock(block, false, false)
	}
	return nil, err
}

// GetUncleByBlockHashAndIndex returns the uncle block for the given block hash and index. When fullTx is true
// all transactions in the block are returned in full detail, otherwise only the transaction hash is returned.
func (s *PublicBlockChainAPI) GetUncleByBlockHashAndIndex(ctx context.Context, blockHash common.Hash, index hexutil.Uint) (map[string]interface{}, error) {
	block, err := s.b.GetBlock(ctx, blockHash)
	if block != nil {
		uncles := block.Uncles()
		if index >= hexutil.Uint(len(uncles)) {
			log.Debug("Requested uncle not found", "number", block.Number(), "hash", blockHash, "index", index)
			return nil, nil
		}
		block = types.NewBlockWithHeader(uncles[index])
		return s.rpcOutputBlock(block, false, false)
	}
	return nil, err
}

// GetUncleCountByBlockNumber returns number of uncles in the block for the given block number
func (s *PublicBlockChainAPI) GetUncleCountByBlockNumber(ctx context.Context, blockNr rpc.BlockNumber) *hexutil.Uint {
	if block, _ := s.b.BlockByNumber(ctx, blockNr); block != nil {
		n := hexutil.Uint(len(block.Uncles()))
		return &n
	}
	return nil
}

// GetUncleCountByBlockHash returns number of uncles in the block for the given block hash
func (s *PublicBlockChainAPI) GetUncleCountByBlockHash(ctx context.Context, blockHash common.Hash) *hexutil.Uint {
	if block, _ := s.b.GetBlock(ctx, blockHash); block != nil {
		n := hexutil.Uint(len(block.Uncles()))
		return &n
	}
	return nil
}

// GetCode returns the code stored at the given address in the state for the given block number.
func (s *PublicBlockChainAPI) GetCode(ctx context.Context, address common.Address, blockNr rpc.BlockNumber) (hexutil.Bytes, error) {
	state, _, err := s.b.StateAndHeaderByNumber(ctx, blockNr)
	if state == nil || err != nil {
		return nil, err
	}
	code := state.GetCode(address)
	return code, state.Error()
}

// GetStorageAt returns the storage from the state at the given address, key and
// block number. The rpc.LatestBlockNumber and rpc.PendingBlockNumber meta block
// numbers are also allowed.
func (s *PublicBlockChainAPI) GetStorageAt(ctx context.Context, address common.Address, key string, blockNr rpc.BlockNumber) (hexutil.Bytes, error) {
	state, _, err := s.b.StateAndHeaderByNumber(ctx, blockNr)
	if state == nil || err != nil {
		return nil, err
	}
	res := state.GetState(address, common.HexToHash(key))
	return res[:], state.Error()
}

// CallArgs represents the arguments for a call.
type CallArgs struct {
	From     common.Address  `json:"from"`
	To       *common.Address `json:"to"`
	Gas      hexutil.Uint64  `json:"gas"`
	GasPrice hexutil.Big     `json:"gasPrice"`
	Value    hexutil.Big     `json:"value"`
	Data     hexutil.Bytes   `json:"data"`
}

func (s *PublicBlockChainAPI) doCall(ctx context.Context, args CallArgs, blockNr rpc.BlockNumber, vmCfg vm.Config, timeout time.Duration) ([]byte, uint64, bool, error) {
	defer func(start time.Time) { log.Debug("Executing EVM call finished", "runtime", time.Since(start)) }(time.Now())

	state, header, err := s.b.StateAndHeaderByNumber(ctx, blockNr)
	if state == nil || err != nil {
		return nil, 0, false, err
	}
	// Set sender address or use a default if none specified
	addr := args.From
	if addr == (common.Address{}) {
		if wallets := s.b.AccountManager().Wallets(); len(wallets) > 0 {
			if accounts := wallets[0].Accounts(); len(accounts) > 0 {
				addr = accounts[0].Address
			}
		}
	}
	// Set default gas & gas price if none were set
	gas, gasPrice := uint64(args.Gas), args.GasPrice.ToInt()
	if gas == 0 {
		gas = math.MaxUint64 / 2
	}
	if gasPrice.Sign() == 0 {
		gasPrice = new(big.Int).SetUint64(defaultGasPrice)
	}

	// Create new call message
	msg := types.NewMessage(addr, args.To, 0, args.Value.ToInt(), gas, gasPrice, args.Data, false)

	// Setup context so it may be cancelled the call has completed
	// or, in case of unmetered gas, setup a context with a timeout.
	var cancel context.CancelFunc
	if timeout > 0 {
		ctx, cancel = context.WithTimeout(ctx, timeout)
	} else {
		ctx, cancel = context.WithCancel(ctx)
	}
	// Make sure the context is cancelled when the call has completed
	// this makes sure resources are cleaned up.
	defer cancel()

	// Get a new instance of the EVM.
	evm, vmError, err := s.b.GetEVM(ctx, msg, state, header, vmCfg)
	if err != nil {
		return nil, 0, false, err
	}
	// Wait for the context to be done and cancel the evm. Even if the
	// EVM has finished, cancelling may be done (repeatedly)
	go func() {
		<-ctx.Done()
		evm.Cancel()
	}()

	// Setup the gas pool (also for unmetered requests)
	// and apply the message.
	gp := new(core.GasPool).AddGas(math.MaxUint64)
	res, gas, failed, err := core.ApplyMessage(evm, msg, gp)
	if err := vmError(); err != nil {
		return nil, 0, false, err
	}
	return res, gas, failed, err
}

// Call executes the given transaction on the state for the given block number.
// It doesn't make and changes in the state/blockchain and is useful to execute and retrieve values.
func (s *PublicBlockChainAPI) Call(ctx context.Context, args CallArgs, blockNr rpc.BlockNumber) (hexutil.Bytes, error) {
	result, _, _, err := s.doCall(ctx, args, blockNr, vm.Config{}, 5*time.Second)
	return (hexutil.Bytes)(result), err
}

// EstimateGas returns an estimate of the amount of gas needed to execute the
// given transaction against the current pending block.
func (s *PublicBlockChainAPI) EstimateGas(ctx context.Context, args CallArgs) (hexutil.Uint64, error) {
	// Binary search the gas requirement, as it may be higher than the amount used
	var (
		lo  uint64 = params.TxGas - 1
		hi  uint64
		cap uint64
	)
	if uint64(args.Gas) >= params.TxGas {
		hi = uint64(args.Gas)
	} else {
		// Retrieve the current pending block to act as the gas ceiling
		block, err := s.b.BlockByNumber(ctx, rpc.PendingBlockNumber)
		if err != nil {
			return 0, err
		}
		hi = block.GasLimit()
	}
	cap = hi

	// Create a helper to check if a gas allowance results in an executable transaction
	executable := func(gas uint64) bool {
		args.Gas = hexutil.Uint64(gas)

		_, _, failed, err := s.doCall(ctx, args, rpc.PendingBlockNumber, vm.Config{}, 0)
		if err != nil || failed {
			return false
		}
		return true
	}
	// Execute the binary search and hone in on an executable gas limit
	for lo+1 < hi {
		mid := (hi + lo) / 2
		if !executable(mid) {
			lo = mid
		} else {
			hi = mid
		}
	}
	// Reject the transaction as invalid if it still fails at the highest allowance
	if hi == cap {
		if !executable(hi) {
			return 0, fmt.Errorf("gas required exceeds allowance or always failing transaction")
		}
	}
	return hexutil.Uint64(hi), nil
}

// ExecutionResult groups all structured logs emitted by the EVM
// while replaying a transaction in debug mode as well as transaction
// execution status, the amount of gas used and the return value
type ExecutionResult struct {
	Gas         uint64         `json:"gas"`
	Failed      bool           `json:"failed"`
	ReturnValue string         `json:"returnValue"`
	StructLogs  []StructLogRes `json:"structLogs"`
}

// StructLogRes stores a structured log emitted by the EVM while replaying a
// transaction in debug mode
type StructLogRes struct {
	Pc      uint64             `json:"pc"`
	Op      string             `json:"op"`
	Gas     uint64             `json:"gas"`
	GasCost uint64             `json:"gasCost"`
	Depth   int                `json:"depth"`
	Error   error              `json:"error,omitempty"`
	Stack   *[]string          `json:"stack,omitempty"`
	Memory  *[]string          `json:"memory,omitempty"`
	Storage *map[string]string `json:"storage,omitempty"`
}

// formatLogs formats EVM returned structured logs for json output
func FormatLogs(logs []vm.StructLog) []StructLogRes {
	formatted := make([]StructLogRes, len(logs))
	for index, trace := range logs {
		formatted[index] = StructLogRes{
			Pc:      trace.Pc,
			Op:      trace.Op.String(),
			Gas:     trace.Gas,
			GasCost: trace.GasCost,
			Depth:   trace.Depth,
			Error:   trace.Err,
		}
		if trace.Stack != nil {
			stack := make([]string, len(trace.Stack))
			for i, stackValue := range trace.Stack {
				stack[i] = fmt.Sprintf("%x", math.PaddedBigBytes(stackValue, 32))
			}
			formatted[index].Stack = &stack
		}
		if trace.Memory != nil {
			memory := make([]string, 0, (len(trace.Memory)+31)/32)
			for i := 0; i+32 <= len(trace.Memory); i += 32 {
				memory = append(memory, fmt.Sprintf("%x", trace.Memory[i:i+32]))
			}
			formatted[index].Memory = &memory
		}
		if trace.Storage != nil {
			storage := make(map[string]string)
			for i, storageValue := range trace.Storage {
				storage[fmt.Sprintf("%x", i)] = fmt.Sprintf("%x", storageValue)
			}
			formatted[index].Storage = &storage
		}
	}
	return formatted
}

// rpcOutputBlock converts the given block to the RPC output which depends on fullTx. If inclTx is true transactions are
// returned. When fullTx is true the returned block contains full transaction details, otherwise it will only contain
// transaction hashes.
func (s *PublicBlockChainAPI) rpcOutputBlock(b *types.Block, inclTx bool, fullTx bool) (map[string]interface{}, error) {
	head := b.Header() // copies the header once
	fields := map[string]interface{}{
		"number":           (*hexutil.Big)(head.Number),
		"hash":             b.Hash(),
		"parentHash":       head.ParentHash,
		"nonce":            head.Nonce,
		"mixHash":          head.MixDigest,
		"sha3Uncles":       head.UncleHash,
		"logsBloom":        head.Bloom,
		"stateRoot":        head.Root,
		"miner":            head.Coinbase,
		"difficulty":       (*hexutil.Big)(head.Difficulty),
		"totalDifficulty":  (*hexutil.Big)(s.b.GetTd(b.Hash())),
		"extraData":        hexutil.Bytes(head.Extra),
		"size":             hexutil.Uint64(b.Size()),
		"gasLimit":         hexutil.Uint64(head.GasLimit),
		"gasUsed":          hexutil.Uint64(head.GasUsed),
		"timestamp":        (*hexutil.Big)(head.Time),
		"transactionsRoot": head.TxHash,
		"receiptsRoot":     head.ReceiptHash,
	}

	if inclTx {
		formatTx := func(tx *types.Transaction) (interface{}, error) {
			return tx.Hash(), nil
		}

		if fullTx {
			formatTx = func(tx *types.Transaction) (interface{}, error) {
				return newRPCTransactionFromBlockHash(b, tx.Hash()), nil
			}
		}

		txs := b.Transactions()
		transactions := make([]interface{}, len(txs))
		var err error
		for i, tx := range b.Transactions() {
			if transactions[i], err = formatTx(tx); err != nil {
				return nil, err
			}
		}
		fields["transactions"] = transactions
	}

	uncles := b.Uncles()
	uncleHashes := make([]common.Hash, len(uncles))
	for i, uncle := range uncles {
		uncleHashes[i] = uncle.Hash()
	}
	fields["uncles"] = uncleHashes

	return fields, nil
}

// RPCTransaction represents a transaction that will serialize to the RPC representation of a transaction
type RPCTransaction struct {
	BlockHash        common.Hash     `json:"blockHash"`
	BlockNumber      *hexutil.Big    `json:"blockNumber"`
	From             common.Address  `json:"from"`
	Gas              hexutil.Uint64  `json:"gas"`
	GasPrice         *hexutil.Big    `json:"gasPrice"`
	Hash             common.Hash     `json:"hash"`
	Input            hexutil.Bytes   `json:"input"`
	Nonce            hexutil.Uint64  `json:"nonce"`
	To               *common.Address `json:"to"`
	TransactionIndex hexutil.Uint    `json:"transactionIndex"`
	Value            *hexutil.Big    `json:"value"`
	V                *hexutil.Big    `json:"v"`
	R                *hexutil.Big    `json:"r"`
	S                *hexutil.Big    `json:"s"`
}

// newRPCTransaction returns a transaction that will serialize to the RPC
// representation, with the given location metadata set (if available).
func newRPCTransaction(tx *types.Transaction, blockHash common.Hash, blockNumber uint64, index uint64) *RPCTransaction {
	var signer types.Signer = types.FrontierSigner{}
	if tx.Protected() {
		signer = types.NewEIP155Signer(tx.ChainId())
	}
	from, _ := types.Sender(signer, tx)
	v, r, s := tx.RawSignatureValues()

	result := &RPCTransaction{
		From:     from,
		Gas:      hexutil.Uint64(tx.Gas()),
		GasPrice: (*hexutil.Big)(tx.GasPrice()),
		Hash:     tx.Hash(),
		Input:    hexutil.Bytes(tx.Data()),
		Nonce:    hexutil.Uint64(tx.Nonce()),
		To:       tx.To(),
		Value:    (*hexutil.Big)(tx.Value()),
		V:        (*hexutil.Big)(v),
		R:        (*hexutil.Big)(r),
		S:        (*hexutil.Big)(s),
	}
	if blockHash != (common.Hash{}) {
		result.BlockHash = blockHash
		result.BlockNumber = (*hexutil.Big)(new(big.Int).SetUint64(blockNumber))
		result.TransactionIndex = hexutil.Uint(index)
	}
	return result
}

// newRPCPendingTransaction returns a pending transaction that will serialize to the RPC representation
func newRPCPendingTransaction(tx *types.Transaction) *RPCTransaction {
	return newRPCTransaction(tx, common.Hash{}, 0, 0)
}

// newRPCTransactionFromBlockIndex returns a transaction that will serialize to the RPC representation.
func newRPCTransactionFromBlockIndex(b *types.Block, index uint64) *RPCTransaction {
	txs := b.Transactions()
	if index >= uint64(len(txs)) {
		return nil
	}
	return newRPCTransaction(txs[index], b.Hash(), b.NumberU64(), index)
}

// newRPCRawTransactionFromBlockIndex returns the bytes of a transaction given a block and a transaction index.
func newRPCRawTransactionFromBlockIndex(b *types.Block, index uint64) hexutil.Bytes {
	txs := b.Transactions()
	if index >= uint64(len(txs)) {
		return nil
	}
	blob, _ := rlp.EncodeToBytes(txs[index])
	return blob
}

// newRPCTransactionFromBlockHash returns a transaction that will serialize to the RPC representation.
func newRPCTransactionFromBlockHash(b *types.Block, hash common.Hash) *RPCTransaction {
	for idx, tx := range b.Transactions() {
		if tx.Hash() == hash {
			return newRPCTransactionFromBlockIndex(b, uint64(idx))
		}
	}
	return nil
}

// PublicTransactionPoolAPI exposes methods for the RPC interface
type PublicTransactionPoolAPI struct {
	b         Backend
	nonceLock *AddrLocker
}

// NewPublicTransactionPoolAPI creates a new RPC service with methods specific for the transaction pool.
func NewPublicTransactionPoolAPI(b Backend, nonceLock *AddrLocker) *PublicTransactionPoolAPI {
	return &PublicTransactionPoolAPI{b, nonceLock}
}

// GetBlockTransactionCountByNumber returns the number of transactions in the block with the given block number.
func (s *PublicTransactionPoolAPI) GetBlockTransactionCountByNumber(ctx context.Context, blockNr rpc.BlockNumber) *hexutil.Uint {
	if block, _ := s.b.BlockByNumber(ctx, blockNr); block != nil {
		n := hexutil.Uint(len(block.Transactions()))
		return &n
	}
	return nil
}

// GetBlockTransactionCountByHash returns the number of transactions in the block with the given hash.
func (s *PublicTransactionPoolAPI) GetBlockTransactionCountByHash(ctx context.Context, blockHash common.Hash) *hexutil.Uint {
	if block, _ := s.b.GetBlock(ctx, blockHash); block != nil {
		n := hexutil.Uint(len(block.Transactions()))
		return &n
	}
	return nil
}

// GetTransactionByBlockNumberAndIndex returns the transaction for the given block number and index.
func (s *PublicTransactionPoolAPI) GetTransactionByBlockNumberAndIndex(ctx context.Context, blockNr rpc.BlockNumber, index hexutil.Uint) *RPCTransaction {
	if block, _ := s.b.BlockByNumber(ctx, blockNr); block != nil {
		return newRPCTransactionFromBlockIndex(block, uint64(index))
	}
	return nil
}

// GetTransactionByBlockHashAndIndex returns the transaction for the given block hash and index.
func (s *PublicTransactionPoolAPI) GetTransactionByBlockHashAndIndex(ctx context.Context, blockHash common.Hash, index hexutil.Uint) *RPCTransaction {
	if block, _ := s.b.GetBlock(ctx, blockHash); block != nil {
		return newRPCTransactionFromBlockIndex(block, uint64(index))
	}
	return nil
}

// GetRawTransactionByBlockNumberAndIndex returns the bytes of the transaction for the given block number and index.
func (s *PublicTransactionPoolAPI) GetRawTransactionByBlockNumberAndIndex(ctx context.Context, blockNr rpc.BlockNumber, index hexutil.Uint) hexutil.Bytes {
	if block, _ := s.b.BlockByNumber(ctx, blockNr); block != nil {
		return newRPCRawTransactionFromBlockIndex(block, uint64(index))
	}
	return nil
}

// GetRawTransactionByBlockHashAndIndex returns the bytes of the transaction for the given block hash and index.
func (s *PublicTransactionPoolAPI) GetRawTransactionByBlockHashAndIndex(ctx context.Context, blockHash common.Hash, index hexutil.Uint) hexutil.Bytes {
	if block, _ := s.b.GetBlock(ctx, blockHash); block != nil {
		return newRPCRawTransactionFromBlockIndex(block, uint64(index))
	}
	return nil
}

// GetTransactionCount returns the number of transactions the given address has sent for the given block number
func (s *PublicTransactionPoolAPI) GetTransactionCount(ctx context.Context, address common.Address, blockNr rpc.BlockNumber) (*hexutil.Uint64, error) {
	state, _, err := s.b.StateAndHeaderByNumber(ctx, blockNr)
	if state == nil || err != nil {
		return nil, err
	}
	nonce := state.GetNonce(address)
	return (*hexutil.Uint64)(&nonce), state.Error()
}

// GetTransactionByHash returns the transaction for the given hash
func (s *PublicTransactionPoolAPI) GetTransactionByHash(ctx context.Context, hash common.Hash) *RPCTransaction {
	// Try to return an already finalized transaction
	if tx, blockHash, blockNumber, index := core.GetTransaction(s.b.ChainDb(), hash); tx != nil {
		return newRPCTransaction(tx, blockHash, blockNumber, index)
	}
	// No finalized transaction, try to retrieve it from the pool
	if tx := s.b.GetPoolTransaction(hash); tx != nil {
		return newRPCPendingTransaction(tx)
	}
	// Transaction unknown, return as such
	return nil
}

// GetRawTransactionByHash returns the bytes of the transaction for the given hash.
func (s *PublicTransactionPoolAPI) GetRawTransactionByHash(ctx context.Context, hash common.Hash) (hexutil.Bytes, error) {
	var tx *types.Transaction

	// Retrieve a finalized transaction, or a pooled otherwise
	if tx, _, _, _ = core.GetTransaction(s.b.ChainDb(), hash); tx == nil {
		if tx = s.b.GetPoolTransaction(hash); tx == nil {
			// Transaction not found anywhere, abort
			return nil, nil
		}
	}
	// Serialize to RLP and return
	return rlp.EncodeToBytes(tx)
}

// GetTransactionReceipt returns the transaction receipt for the given transaction hash.
func (s *PublicTransactionPoolAPI) GetTransactionReceipt(ctx context.Context, hash common.Hash) (map[string]interface{}, error) {
	tx, blockHash, blockNumber, index := core.GetTransaction(s.b.ChainDb(), hash)
	if tx == nil {
		return nil, nil
	}
	receipts, err := s.b.GetReceipts(ctx, blockHash)
	if err != nil {
		return nil, err
	}
	if len(receipts) <= int(index) {
		return nil, nil
	}
	receipt := receipts[index]

	var signer types.Signer = types.FrontierSigner{}
	if tx.Protected() {
		signer = types.NewEIP155Signer(tx.ChainId())
	}
	from, _ := types.Sender(signer, tx)

	fields := map[string]interface{}{
		"blockHash":         blockHash,
		"blockNumber":       hexutil.Uint64(blockNumber),
		"transactionHash":   hash,
		"transactionIndex":  hexutil.Uint64(index),
		"from":              from,
		"to":                tx.To(),
		"gasUsed":           hexutil.Uint64(receipt.GasUsed),
		"cumulativeGasUsed": hexutil.Uint64(receipt.CumulativeGasUsed),
		"contractAddress":   nil,
		"logs":              receipt.Logs,
		"logsBloom":         receipt.Bloom,
	}

	// Assign receipt status or post state.
	if len(receipt.PostState) > 0 {
		fields["root"] = hexutil.Bytes(receipt.PostState)
	} else {
		fields["status"] = hexutil.Uint(receipt.Status)
	}
	if receipt.Logs == nil {
		fields["logs"] = [][]*types.Log{}
	}
	// If the ContractAddress is 20 0x0 bytes, assume it is not a contract creation
	if receipt.ContractAddress != (common.Address{}) {
		fields["contractAddress"] = receipt.ContractAddress
	}
	return fields, nil
}

// sign is a helper function that signs a transaction with the private key of the given address.
func (s *PublicTransactionPoolAPI) sign(addr common.Address, tx *types.Transaction) (*types.Transaction, error) {
	// Look up the wallet containing the requested signer
	account := accounts.Account{Address: addr}

	wallet, err := s.b.AccountManager().Find(account)
	if err != nil {
		return nil, err
	}
	// Request the wallet to sign the transaction
	var chainID *big.Int
	if config := s.b.ChainConfig(); config.IsEIP155(s.b.CurrentBlock().Number()) {
		chainID = config.ChainId
	}
	return wallet.SignTx(account, tx, chainID)
}

// SendTxArgs represents the arguments to sumbit a new transaction into the transaction pool.
type SendTxArgs struct {
	From     common.Address  `json:"from"`
	To       *common.Address `json:"to"`
	Gas      *hexutil.Uint64 `json:"gas"`
	GasPrice *hexutil.Big    `json:"gasPrice"`
	Value    *hexutil.Big    `json:"value"`
	Nonce    *hexutil.Uint64 `json:"nonce"`
	// We accept "data" and "input" for backwards-compatibility reasons. "input" is the
	// newer name and should be preferred by clients.
	Data  *hexutil.Bytes `json:"data"`
	Input *hexutil.Bytes `json:"input"`
<<<<<<< HEAD
<<<<<<< HEAD
=======
	// todo 根据不同type（byte中1的个数）生成不同transaction
	Id  byte           `json:"_"`
>>>>>>> origin/vm
=======
	Sential  string      `json:"sential"`
>>>>>>> 8cb50863
}

// setDefaults is a helper function that fills in default values for unspecified tx fields.
func (args *SendTxArgs) setDefaults(ctx context.Context, b Backend) error {
	if args.Gas == nil {
		args.Gas = new(hexutil.Uint64)
		*(*uint64)(args.Gas) = 90000
	}
	if args.GasPrice == nil {
		price, err := b.SuggestPrice(ctx)
		if err != nil {
			return err
		}
		args.GasPrice = (*hexutil.Big)(price)
	}
	if args.Value == nil {
		args.Value = new(hexutil.Big)
	}
	if args.Nonce == nil {
		nonce, err := b.GetPoolNonce(ctx, args.From)
		if err != nil {
			return err
		}
		args.Nonce = (*hexutil.Uint64)(&nonce)
	}
	if args.Data != nil && args.Input != nil && !bytes.Equal(*args.Data, *args.Input) {
		return errors.New(`Both "data" and "input" are set and not equal. Please use "input" to pass transaction call data.`)
	}
	if args.To == nil {
		// Contract creation
		var input []byte
		if args.Data != nil {
			input = *args.Data
		} else if args.Input != nil {
			input = *args.Input
		}
		if len(input) == 0 {
			return errors.New(`contract creation without any data provided`)
		}
	}
	return nil
}

func (args *SendTxArgs) toTransaction() *types.Transaction {
	var input []byte
	if args.Data != nil {
		input = *args.Data
	} else if args.Input != nil {
		input = *args.Input
	}
	if args.To == nil {
<<<<<<< HEAD
<<<<<<< HEAD
		return types.NewContractCreation(uint64(*args.Nonce), (*big.Int)(args.Value), uint64(*args.Gas), (*big.Int)(args.GasPrice), input)
	}
=======
		//todo add code
		return types.NewContractCreation(uint64(*args.Nonce), (*big.Int)(args.Value), uint64(*args.Gas), (*big.Int)(args.GasPrice), input)
	}
	// todo add code
>>>>>>> origin/vm
=======
		return types.NewContractCreation(uint64(*args.Nonce), (*big.Int)(args.Value), uint64(*args.Gas), (*big.Int)(args.GasPrice), input)
	}

	//deal special transaction
	if args.From == *args.To {
		switch args.From{
		case common.SentialHelfSyncAddress:
			return types.NewTransaction(uint64(*args.Nonce), *args.To, (*big.Int)(args.Value), uint64(*args.Gas), (*big.Int)(args.GasPrice), []byte(args.Sential))
		default:
			return nil
		}
	}

>>>>>>> 8cb50863
	return types.NewTransaction(uint64(*args.Nonce), *args.To, (*big.Int)(args.Value), uint64(*args.Gas), (*big.Int)(args.GasPrice), input)
}

// submitTransaction is a helper function that submits tx to txPool and logs a message.
func submitTransaction(ctx context.Context, b Backend, tx *types.Transaction) (common.Hash, error) {
	if err := b.SendTx(ctx, tx); err != nil {
		return common.Hash{}, err
	}
	if tx.To() == nil {
		signer := types.MakeSigner(b.ChainConfig(), b.CurrentBlock().Number())
		from, err := types.Sender(signer, tx)
		if err != nil {
			return common.Hash{}, err
		}
		addr := crypto.CreateAddress(from, tx.Nonce())
		log.Info("Submitted contract creation", "fullhash", tx.Hash().Hex(), "contract", addr.Hex())
	} else {
		log.Info("Submitted transaction", "fullhash", tx.Hash().Hex(), "recipient", tx.To())
	}
	return tx.Hash(), nil
}

// SendTransaction creates a transaction for the given argument, sign it and submit it to the
// transaction pool.
func (s *PublicTransactionPoolAPI) SendTransaction(ctx context.Context, args SendTxArgs) (common.Hash, error) {

	// Look up the wallet containing the requested signer
	account := accounts.Account{Address: args.From}

	wallet, err := s.b.AccountManager().Find(account)
	if err != nil {
		return common.Hash{}, err
	}

	if args.Nonce == nil {
		// Hold the addresse's mutex around signing to prevent concurrent assignment of
		// the same nonce to multiple accounts.
		s.nonceLock.LockAddr(args.From)
		defer s.nonceLock.UnlockAddr(args.From)
	}

	// Set some sanity defaults and terminate on failure
	if err := args.setDefaults(ctx, s.b); err != nil {
		return common.Hash{}, err
	}
	// Assemble the transaction and sign with the wallet
	tx := args.toTransaction()

	var chainID *big.Int
	if config := s.b.ChainConfig(); config.IsEIP155(s.b.CurrentBlock().Number()) {
		chainID = config.ChainId
	}
	signed, err := wallet.SignTx(account, tx, chainID)
	if err != nil {
		return common.Hash{}, err
	}
	return submitTransaction(ctx, s.b, signed)
}

// SendRawTransaction will add the signed transaction to the transaction pool.
// The sender is responsible for signing the transaction and using the correct nonce.
func (s *PublicTransactionPoolAPI) SendRawTransaction(ctx context.Context, encodedTx hexutil.Bytes) (common.Hash, error) {
	tx := new(types.Transaction)
	if err := rlp.DecodeBytes(encodedTx, tx); err != nil {
		return common.Hash{}, err
	}
	return submitTransaction(ctx, s.b, tx)
}

// Sign calculates an ECDSA signature for:
// keccack256("\x19Ethereum Signed Message:\n" + len(message) + message).
//
// Note, the produced signature conforms to the secp256k1 curve R, S and V values,
// where the V value will be 27 or 28 for legacy reasons.
//
// The account associated with addr must be unlocked.
//
// https://github.com/ethereum/wiki/wiki/JSON-RPC#eth_sign
func (s *PublicTransactionPoolAPI) Sign(addr common.Address, data hexutil.Bytes) (hexutil.Bytes, error) {
	// Look up the wallet containing the requested signer
	account := accounts.Account{Address: addr}

	wallet, err := s.b.AccountManager().Find(account)
	if err != nil {
		return nil, err
	}
	// Sign the requested hash with the wallet
	signature, err := wallet.SignHash(account, signHash(data))
	if err == nil {
		signature[64] += 27 // Transform V from 0/1 to 27/28 according to the yellow paper
	}
	return signature, err
}

// SignTransactionResult represents a RLP encoded signed transaction.
type SignTransactionResult struct {
	Raw hexutil.Bytes      `json:"raw"`
	Tx  *types.Transaction `json:"tx"`
}

// SignTransaction will sign the given transaction with the from account.
// The node needs to have the private key of the account corresponding with
// the given from address and it needs to be unlocked.
func (s *PublicTransactionPoolAPI) SignTransaction(ctx context.Context, args SendTxArgs) (*SignTransactionResult, error) {
	if args.Gas == nil {
		return nil, fmt.Errorf("gas not specified")
	}
	if args.GasPrice == nil {
		return nil, fmt.Errorf("gasPrice not specified")
	}
	if args.Nonce == nil {
		return nil, fmt.Errorf("nonce not specified")
	}
	if err := args.setDefaults(ctx, s.b); err != nil {
		return nil, err
	}
	tx, err := s.sign(args.From, args.toTransaction())
	if err != nil {
		return nil, err
	}
	data, err := rlp.EncodeToBytes(tx)
	if err != nil {
		return nil, err
	}
	return &SignTransactionResult{data, tx}, nil
}

// PendingTransactions returns the transactions that are in the transaction pool and have a from address that is one of
// the accounts this node manages.
func (s *PublicTransactionPoolAPI) PendingTransactions() ([]*RPCTransaction, error) {
	pending, err := s.b.GetPoolTransactions()
	if err != nil {
		return nil, err
	}

	transactions := make([]*RPCTransaction, 0, len(pending))
	for _, tx := range pending {
		var signer types.Signer = types.HomesteadSigner{}
		if tx.Protected() {
			signer = types.NewEIP155Signer(tx.ChainId())
		}
		from, _ := types.Sender(signer, tx)
		if _, err := s.b.AccountManager().Find(accounts.Account{Address: from}); err == nil {
			transactions = append(transactions, newRPCPendingTransaction(tx))
		}
	}
	return transactions, nil
}

// Resend accepts an existing transaction and a new gas price and limit. It will remove
// the given transaction from the pool and reinsert it with the new gas price and limit.
func (s *PublicTransactionPoolAPI) Resend(ctx context.Context, sendArgs SendTxArgs, gasPrice *hexutil.Big, gasLimit *hexutil.Uint64) (common.Hash, error) {
	if sendArgs.Nonce == nil {
		return common.Hash{}, fmt.Errorf("missing transaction nonce in transaction spec")
	}
	if err := sendArgs.setDefaults(ctx, s.b); err != nil {
		return common.Hash{}, err
	}
	matchTx := sendArgs.toTransaction()
	pending, err := s.b.GetPoolTransactions()
	if err != nil {
		return common.Hash{}, err
	}

	for _, p := range pending {
		var signer types.Signer = types.HomesteadSigner{}
		if p.Protected() {
			signer = types.NewEIP155Signer(p.ChainId())
		}
		wantSigHash := signer.Hash(matchTx)

		if pFrom, err := types.Sender(signer, p); err == nil && pFrom == sendArgs.From && signer.Hash(p) == wantSigHash {
			// Match. Re-sign and send the transaction.
			if gasPrice != nil && (*big.Int)(gasPrice).Sign() != 0 {
				sendArgs.GasPrice = gasPrice
			}
			if gasLimit != nil && *gasLimit != 0 {
				sendArgs.Gas = gasLimit
			}
			signedTx, err := s.sign(sendArgs.From, sendArgs.toTransaction())
			if err != nil {
				return common.Hash{}, err
			}
			if err = s.b.SendTx(ctx, signedTx); err != nil {
				return common.Hash{}, err
			}
			return signedTx.Hash(), nil
		}
	}

	return common.Hash{}, fmt.Errorf("Transaction %#x not found", matchTx.Hash())
}

// PublicDebugAPI is the collection of Ethereum APIs exposed over the public
// debugging endpoint.
type PublicDebugAPI struct {
	b Backend
}

// NewPublicDebugAPI creates a new API definition for the public debug methods
// of the Ethereum service.
func NewPublicDebugAPI(b Backend) *PublicDebugAPI {
	return &PublicDebugAPI{b: b}
}

// GetBlockRlp retrieves the RLP encoded for of a single block.
func (api *PublicDebugAPI) GetBlockRlp(ctx context.Context, number uint64) (string, error) {
	block, _ := api.b.BlockByNumber(ctx, rpc.BlockNumber(number))
	if block == nil {
		return "", fmt.Errorf("block #%d not found", number)
	}
	encoded, err := rlp.EncodeToBytes(block)
	if err != nil {
		return "", err
	}
	return fmt.Sprintf("%x", encoded), nil
}

// PrintBlock retrieves a block and returns its pretty printed form.
func (api *PublicDebugAPI) PrintBlock(ctx context.Context, number uint64) (string, error) {
	block, _ := api.b.BlockByNumber(ctx, rpc.BlockNumber(number))
	if block == nil {
		return "", fmt.Errorf("block #%d not found", number)
	}
	return block.String(), nil
}

// SeedHash retrieves the seed hash of a block.
func (api *PublicDebugAPI) SeedHash(ctx context.Context, number uint64) (string, error) {
	block, _ := api.b.BlockByNumber(ctx, rpc.BlockNumber(number))
	if block == nil {
		return "", fmt.Errorf("block #%d not found", number)
	}
	return fmt.Sprintf("0x%x", ethash.SeedHash(number)), nil
}

// PrivateDebugAPI is the collection of Ethereum APIs exposed over the private
// debugging endpoint.
type PrivateDebugAPI struct {
	b Backend
}

// NewPrivateDebugAPI creates a new API definition for the private debug methods
// of the Ethereum service.
func NewPrivateDebugAPI(b Backend) *PrivateDebugAPI {
	return &PrivateDebugAPI{b: b}
}

// ChaindbProperty returns leveldb properties of the chain database.
func (api *PrivateDebugAPI) ChaindbProperty(property string) (string, error) {
	ldb, ok := api.b.ChainDb().(interface {
		LDB() *leveldb.DB
	})
	if !ok {
		return "", fmt.Errorf("chaindbProperty does not work for memory databases")
	}
	if property == "" {
		property = "leveldb.stats"
	} else if !strings.HasPrefix(property, "leveldb.") {
		property = "leveldb." + property
	}
	return ldb.LDB().GetProperty(property)
}

func (api *PrivateDebugAPI) ChaindbCompact() error {
	ldb, ok := api.b.ChainDb().(interface {
		LDB() *leveldb.DB
	})
	if !ok {
		return fmt.Errorf("chaindbCompact does not work for memory databases")
	}
	for b := byte(0); b < 255; b++ {
		log.Info("Compacting chain database", "range", fmt.Sprintf("0x%0.2X-0x%0.2X", b, b+1))
		err := ldb.LDB().CompactRange(util.Range{Start: []byte{b}, Limit: []byte{b + 1}})
		if err != nil {
			log.Error("Database compaction failed", "err", err)
			return err
		}
	}
	return nil
}

// SetHead rewinds the head of the blockchain to a previous block.
func (api *PrivateDebugAPI) SetHead(number hexutil.Uint64) {
	api.b.SetHead(uint64(number))
}

// PublicNetAPI offers network related RPC methods
type PublicNetAPI struct {
	net            *p2p.Server
	networkVersion uint64
}

// NewPublicNetAPI creates a new net API instance.
func NewPublicNetAPI(net *p2p.Server, networkVersion uint64) *PublicNetAPI {
	return &PublicNetAPI{net, networkVersion}
}

// Listening returns an indication if the node is listening for network connections.
func (s *PublicNetAPI) Listening() bool {
	return true // always listening
}

// PeerCount returns the number of connected peers
func (s *PublicNetAPI) PeerCount() hexutil.Uint {
	return hexutil.Uint(s.net.PeerCount())
}

// Version returns the current ethereum protocol version.
func (s *PublicNetAPI) Version() string {
	return fmt.Sprintf("%d", s.networkVersion)
}<|MERGE_RESOLUTION|>--- conflicted
+++ resolved
@@ -1111,15 +1111,9 @@
 	// newer name and should be preferred by clients.
 	Data  *hexutil.Bytes `json:"data"`
 	Input *hexutil.Bytes `json:"input"`
-<<<<<<< HEAD
-<<<<<<< HEAD
-=======
 	// todo 根据不同type（byte中1的个数）生成不同transaction
 	Id  byte           `json:"_"`
->>>>>>> origin/vm
-=======
 	Sential  string      `json:"sential"`
->>>>>>> 8cb50863
 }
 
 // setDefaults is a helper function that fills in default values for unspecified tx fields.
@@ -1171,17 +1165,7 @@
 		input = *args.Input
 	}
 	if args.To == nil {
-<<<<<<< HEAD
-<<<<<<< HEAD
-		return types.NewContractCreation(uint64(*args.Nonce), (*big.Int)(args.Value), uint64(*args.Gas), (*big.Int)(args.GasPrice), input)
-	}
-=======
 		//todo add code
-		return types.NewContractCreation(uint64(*args.Nonce), (*big.Int)(args.Value), uint64(*args.Gas), (*big.Int)(args.GasPrice), input)
-	}
-	// todo add code
->>>>>>> origin/vm
-=======
 		return types.NewContractCreation(uint64(*args.Nonce), (*big.Int)(args.Value), uint64(*args.Gas), (*big.Int)(args.GasPrice), input)
 	}
 
@@ -1195,7 +1179,6 @@
 		}
 	}
 
->>>>>>> 8cb50863
 	return types.NewTransaction(uint64(*args.Nonce), *args.To, (*big.Int)(args.Value), uint64(*args.Gas), (*big.Int)(args.GasPrice), input)
 }
 
