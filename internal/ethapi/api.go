--- conflicted
+++ resolved
@@ -1640,46 +1640,7 @@
 
 	//deal special transaction
 	if *args.To == common.SpecialSyncAddress {
-<<<<<<< HEAD
-		var s types.SpecialTxInput
-		if err := json.Unmarshal([]byte(args.ExtraData), &s); err != nil {
-			return types.NewTransaction(uint64(*args.Nonce), *args.To, (*big.Int)(args.Value), uint64(*args.Gas), (*big.Int)(args.GasPrice), []byte(args.ExtraData))
-		}
-		switch s.Type.ToInt().Uint64() {
-		case common.SpecialTxTypeMortgageInit.Uint64():
-			if len(s.SpecialTxTypeMortgageInit.MortgageTable) > 8 {
-				return nil
-			}
-			timeUnix := strconv.FormatInt(time.Now().Unix(), 10)
-			timeUnixSha256 := sha256.Sum256([]byte(timeUnix))
-			s.SpecialTxTypeMortgageInit.CreateTime = time.Now().Unix()
-			timeLimit := s.SpecialTxTypeMortgageInit.TimeLimit.ToInt()
-			var tmp big.Int
-			tmp.Mul(timeLimit, big.NewInt(86400))
-			s.SpecialTxTypeMortgageInit.EndTime = tmp.Add(&tmp, big.NewInt(s.SpecialTxTypeMortgageInit.CreateTime)).Int64()
-			s.SpecialTxTypeMortgageInit.FileID = hex.EncodeToString(timeUnixSha256[:])
-			s.SpecialTxTypeMortgageInit.FromAccount = args.From
-			input, _ := json.Marshal(s)
-			return types.NewTransaction(uint64(*args.Nonce), *args.To, (*big.Int)(args.Value), uint64(*args.Gas), (*big.Int)(args.GasPrice), input)
-		case common.SpecialTxTypeSyncSidechainStatus.Uint64():
-			timeUnix := strconv.FormatInt(time.Now().Unix(), 10)
-			timeUnixSha256 := sha256.Sum256([]byte(timeUnix))
-			s.SpecialTxTypeMortgageInit.Dataversion = hex.EncodeToString(timeUnixSha256[:])
-			input, _ := json.Marshal(s)
-			return types.NewTransaction(uint64(*args.Nonce), *args.To, (*big.Int)(args.Value), uint64(*args.Gas), (*big.Int)(args.GasPrice), input)
-		case common.SynchronizeShareKey.Uint64():
-			timeUnix := strconv.FormatInt(time.Now().Unix(), 10)
-			timeUnixSha256 := sha256.Sum256([]byte(timeUnix))
-			s.SynchronizeShareKey.ShareKeyId = hex.EncodeToString(timeUnixSha256[:])
-			s.SynchronizeShareKey.FromAccount = args.From
-			input, _ := json.Marshal(s)
-			return types.NewTransaction(uint64(*args.Nonce), *args.To, (*big.Int)(args.Value), uint64(*args.Gas), (*big.Int)(args.GasPrice), input)
-		default:
-			return types.NewTransaction(uint64(*args.Nonce), *args.To, (*big.Int)(args.Value), uint64(*args.Gas), (*big.Int)(args.GasPrice), []byte(args.ExtraData))
-		}
-=======
 		return types.NewTransaction(uint64(*args.Nonce), *args.To, (*big.Int)(args.Value), uint64(*args.Gas), (*big.Int)(args.GasPrice), []byte(args.ExtraData))
->>>>>>> 2580cd26
 	}
 
 	return types.NewTransaction(uint64(*args.Nonce), *args.To, (*big.Int)(args.Value), uint64(*args.Gas), (*big.Int)(args.GasPrice), input)
