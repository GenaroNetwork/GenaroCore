package common

import (
	"math/big"
	"github.com/GenaroNetwork/Genaro-Core/common/math"
)

func init() {
	BaseCompany = big.NewInt(0)
	BaseCompany.UnmarshalText([]byte("1000000000000000000")) // 基本单位1GNX

	DefaultStakeValuePerNode, _        = math.ParseBig256("5000000000000000000000") // 同步一个节点5000个gnx
	DefaultTrafficApplyGasPerG, _      = math.ParseBig256("50000000000000000") // 购买流量每G需0.05个gnx
	DefaultBucketApplyGasPerGPerDay, _ = math.ParseBig256("500000000000000") // 购买空间每天每G需0.0005个gnx（0.015个GNX每GB每月）


	DefaultOneDaySyncLogGsaCost, _ = math.ParseBig256("1000000000000000000")
	DefaultOneDayMortgageGes, _ = math.ParseBig256("1000000000000000000")
}


//费用
var (
	BaseCompany *big.Int

	DefaultOneDaySyncLogGsaCost  *big.Int

	DefaultBucketApplyGasPerGPerDay *big.Int

	DefaultTrafficApplyGasPerG *big.Int

	DefaultStakeValuePerNode *big.Int

	DefaultOneDayMortgageGes *big.Int
)


var (
	//官方账号
	OfficialAddress Address  = HexToAddress("0xad188b762f9e3ef76c972960b80c9dc99b9cfc73")
)

/*
Some special address prepared for special transactions.
*/
var (

	// save candidate list in this address storage
	CandidateSaveAddress		Address	= HexToAddress("0x1000000000000000000000000000000000000000")

	// 退注记录地址
	BackStakeAddress			Address	= HexToAddress("0x2000000000000000000000000000000000000000")

	// save last heft state
	LastSynStateSaveAddress		Address	= HexToAddress("0x3000000000000000000000000000000000000000")

	//特殊账户，该账户存储矿工节点Id到账户的倒排索引
	StakeNode2StakeAddress Address = HexToAddress("0x400000000000000000000000000000000000000")

	GenaroPriceAddress Address = HexToAddress("0x500000000000000000000000000000000000000")

	// 特殊账户处理处理特殊交易（通过交易参数中的字段区分交易的作用）
	// 	   一、stake同步:         交易发起方为用户，交易的"from"字段为用户address，交易的"to"字段为该特殊地址，参数类型字段为1
	//     二、heft同步:          交易发起方为存储，交易的"from"为存储节点的address，交易的"to"字段为该特殊地址，参数类型字段为2
	//     三、存储空间申请:       交易发起方为用户，交易的"from"字段为用户address，交易的"to"字段为该特殊地址，参数类型字段为3
	//     四、空间流量申请:       交易发起方为用户，交易的"from"字段为用户address，交易的"to"字段为该特殊地址，参数类型字段为4
	//     五、跨链交易init:      交易发起方为用户，交易的"from"字段为用户address，交易的"to"字段为该特殊地址，参数类型字段为5
	//     六、跨链交易terminate: 交易发起方为用户，交易的"from"字段为用户address，交易的"to"字段为该特殊地址，参数类型字段为6
	//     七、跨链交易Sidechina: 交易发起方为存储，交易的"from"字段为用户address，交易的"to"字段为该特殊地址，参数类型字段为7
	//     八、矿工节点同步:      交易发起方为矿工，交易的"from"字段为用户address，交易的"to"字段为该特殊地址，参数类型字段为8
	SpecialSyncAddress Address = HexToAddress("0x6000000000000000000000000000000000000000")

	//	用于存放收益计算数据的地址
	RewardsSaveAddress Address = HexToAddress("0x7000000000000000000000000000000000000000")

	// 父子账号的绑定表
	BindingSaveAddress Address = HexToAddress("0x8000000000000000000000000000000000000000")

	// 存放禁止退注的名单
	ForbidBackStakeSaveAddress Address = HexToAddress("0x9000000000000000000000000000000000000000")

<<<<<<< HEAD
	//已购买空间补充
	SpecialTxBucketSupplement = big.NewInt(41)
=======
	// 存放期权交易的起始地址
	OptionTxBeginSaveAddress Address = HexToAddress("0xa000000000000000000000000000000000000000")
>>>>>>> 0f23eb6f

)

var SpecialAddressList = []Address{CandidateSaveAddress, BackStakeAddress, LastSynStateSaveAddress, StakeNode2StakeAddress, GenaroPriceAddress, SpecialSyncAddress, RewardsSaveAddress, BindingSaveAddress, ForbidBackStakeSaveAddress}



var (

	//SpecialTxTypeStakeSync类型的交易代表stake同步
	SpecialTxTypeStakeSync          = big.NewInt(1)
	//SpecialTxTypeHeftSync类型的交易代表heft同步
	SpecialTxTypeHeftSync          = big.NewInt(2)

	//SpecialTxTypeSpaceApply类型的交易代表用户申请存储空间
	SpecialTxTypeSpaceApply        = big.NewInt(3)

	//SpecialTxTypeTrafficApply类型的交易代表用户给存储申请流量
	SpecialTxTypeTrafficApply      = big.NewInt(4)

	//SpecialTxTypeMortgageInit类型的交易代表用户押注初始化交易
	SpecialTxTypeMortgageInit      = big.NewInt(5)

	//SpecialTxTypeMortgageTerminate类型的交易代表用户押注结束时的结算交易
	SpecialTxTypeMortgageTerminate = big.NewInt(6)
	//SpecialTxTypeSyncSidechainStatus类型的交易代表同步侧链状态
	SpecialTxTypeSyncSidechainStatus = big.NewInt(7)

	//SpecialTxTypeSyncNodeId类型的交易代表用户同步stake时的节点到链上
	SpecialTxTypeSyncNode =big.NewInt(8)

	// SpecialTxTypeSyncSecretKey类型的交易代表用户同步文件分享公钥
	SpecialTxTypeSyncFielSharePublicKey  = big.NewInt(9)

	// SpecialTxTypePunishment 类型的交易代表对用户进行stake扣除惩罚交易
	SpecialTxTypePunishment  = big.NewInt(10)
	// 退注特殊交易
	SpecialTxTypeBackStake  = big.NewInt(11)

	//价格调控
	SpecialTxTypePriceRegulation = big.NewInt(12)

	// 区块状态同步特殊交易
	SpecialTxSynState  = big.NewInt(13)

	//解除节点绑定
	SpecialTxUnbindNode = big.NewInt(14)

	//同步分享秘钥
	SynchronizeShareKey = big.NewInt(15)

	// 账号绑定
	SpecialTxAccountBinding = big.NewInt(16)

	// 解除账号的绑定关系
	SpecialTxAccountCancelBinding = big.NewInt(17)

	// 禁止退注用户的增减
	SpecialTxAddAccountInForbidBackStakeList = big.NewInt(18)
	SpecialTxDelAccountInForbidBackStakeList = big.NewInt(19)

	//解锁分享秘钥
	UnlockSharedKey = big.NewInt(20)

	// 设置全局变量
	SpecialTxSetGlobalVar = big.NewInt(21)
	// 增加币池的交易
	SpecialTxAddCoinpool = big.NewInt(22)


	/************期权交易类型**************/
	//提现
	SpecialTxWithdrawCash = big.NewInt(30)

	//撤回期票的期权发布（回收交易）
	SpecialTxRevoke  = big.NewInt(31)

	//期票的期权交易发布（挂起交易）
	SpecialTxPublishOption  = big.NewInt(32)

	//更改交易的售卖状态
	// 1、当前交易从未被人认购，此时只能由该笔交易中期票的拥有者改变状态
	// 2、交易已被认购，此时只能由该笔交易中的认购人更改售卖状态
	SpecialTxSetOptionTxStatus  = big.NewInt(33)
	//购买期权
	SpecialTxBuyPromissoryNotes = big.NewInt(35)
	//执行期权
	SpecialTxCarriedOutPromissoryNotes  = big.NewInt(36)

	//转卖期权
	SpecialTxTurnBuyPromissoryNotes  = big.NewInt(37)
	/************************************/
)

	//特殊交易 Tx.init 格式
	//其中 allow 中的权限如下
	//0: readwrite
	//1: readonly
	//2: write
	var ReadWrite int = 0
	var ReadOnly int = 1
	var Write int = 2

	// 同步交易的块间隔
	var SynBlockLen = uint64(6)
	// 退注周期
	var BackStakePeriod = uint64(5)
	var Base = uint64(100000)	// 收益计算中间值

	// 可变更的全局变量
	var (
		MaxBinding = uint64(10)	// 一个主节点最大的绑定数量
		MinStake = uint64(5000)	// 一次最小的押注额度
		CommitteeMinStake = uint64(5000)		// 进入委员会需要的最小stake
		BackStackListMax = uint64(20)	// 最大退注长度
		CoinRewardsRatio = uint64(50)	// 币息收益比率
		StorageRewardsRatio = uint64(50)	// 存储收益比率
		RatioPerYear = uint64(7)	// 年收益比率
		SynStateAccount = OfficialAddress	// 区块同步信号的发送地址
	)
<|MERGE_RESOLUTION|>--- conflicted
+++ resolved
@@ -79,13 +79,8 @@
 	// 存放禁止退注的名单
 	ForbidBackStakeSaveAddress Address = HexToAddress("0x9000000000000000000000000000000000000000")
 
-<<<<<<< HEAD
-	//已购买空间补充
-	SpecialTxBucketSupplement = big.NewInt(41)
-=======
 	// 存放期权交易的起始地址
 	OptionTxBeginSaveAddress Address = HexToAddress("0xa000000000000000000000000000000000000000")
->>>>>>> 0f23eb6f
 
 )
 
@@ -178,6 +173,9 @@
 	//转卖期权
 	SpecialTxTurnBuyPromissoryNotes  = big.NewInt(37)
 	/************************************/
+
+	//已购买空间补充
+	SpecialTxBucketSupplement = big.NewInt(41)
 )
 
 	//特殊交易 Tx.init 格式
