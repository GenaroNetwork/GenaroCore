package common

import "math/big"

/*
Some special address prepared for special transactions.
*/
var (
	// 特殊账户处理处理特殊交易（通过交易参数中的字段区分交易的作用）
	// 	   一、stake同步:         交易发起方为用户，交易的"from"字段为用户address，交易的"to"字段为该特殊地址，参数类型字段为1
	//     二、heft同步:          交易发起方为存储，交易的"from"为存储节点的address，交易的"to"字段为该特殊地址，参数类型字段为2
	//     三、存储空间申请:       交易发起方为用户，交易的"from"字段为用户address，交易的"to"字段为该特殊地址，参数类型字段为3
	//     四、空间流量申请:       交易发起方为用户，交易的"from"字段为用户address，交易的"to"字段为该特殊地址，参数类型字段为4
	//     五、跨链交易init:      交易发起方为用户，交易的"from"字段为用户address，交易的"to"字段为该特殊地址，参数类型字段为5
	//     六、跨链交易terminate: 交易发起方为用户，交易的"from"字段为用户address，交易的"to"字段为该特殊地址，参数类型字段为6
	//     七、跨链交易Sidechina: 交易发起方为存储，交易的"from"字段为用户address，交易的"to"字段为该特殊地址，参数类型字段为7
	//     八、矿工节点同步:      交易发起方为矿工，交易的"from"字段为用户address，交易的"to"字段为该特殊地址，参数类型字段为8
	SpecialSyncAddress Address = HexToAddress("0xc1b2e1fc9d2099f5930a669c9ad65509433550d6")


	//特殊账户，该账户存储矿工节点Id到账户的倒排索引
	StakeNode2StakeAddress Address = HexToAddress("0x0000000000000000000000000000000000000001")
)


var (

	//SpecialTxTypeStakeSync类型的交易代表stake同步
	SpecialTxTypeStakeSync          = big.NewInt(1)
	//SpecialTxTypeHeftSync类型的交易代表heft同步
	SpecialTxTypeHeftSync          = big.NewInt(2)

	//SpecialTxTypeSpaceApply类型的交易代表用户申请存储空间
	SpecialTxTypeSpaceApply        = big.NewInt(3)

	//SpecialTxTypeTrafficApply类型的交易代表用户给存储申请流量
	SpecialTxTypeTrafficApply      = big.NewInt(4)

	//SpecialTxTypeMortgageInit类型的交易代表用户押注初始化交易
	SpecialTxTypeMortgageInit      = big.NewInt(5)

	//SpecialTxTypeMortgageTerminate类型的交易代表用户押注结束时的结算交易
	SpecialTxTypeMortgageTerminate = big.NewInt(6)
	//SpecialTxTypeSyncSidechainStatus类型的交易代表同步侧链状态
	SpecialTxTypeSyncSidechainStatus = big.NewInt(7)

	//SpecialTxTypeSyncNodeId类型的交易代表用户同步stake时的节点到链上
	SpecialTxTypeSyncNode =big.NewInt(8)
)
<<<<<<< HEAD
	//费用

	var OneDayGes  int64 = int64(5000)
	var BucketApplyGasPerGPerDay  int64 = int64(5000)
	var TrafficApplyGasPerG	 int64 = int64(5000)
	var OneDaySyncLogGsa  int64 = int64(5000)
	var StakeValuePerNode   int64 = int64(1000)

	//官方账号
	var OfficialAddress Address  = HexToAddress("0xa07b0fc50549c636ad4d7fbc6ea747574efb8e8a")

	//特殊交易 Tx.init 格式
	//其中 allow 中的权限如下
	//0: readwrite
	//1: readonly
	//2: write
	var ReadWrite int = 0
	var ReadOnly int = 1
	var Write int = 2


	// save candidate list in this address storage
	var CandidateSaveAddress		Address	= HexToAddress("0x1000000000000000000000000000000000000000")
	var RefundListAddress			Address	= HexToAddress("0x2000000000000000000000000000000000000000")

=======
//费用

var OneDayGes  int64 = int64(5000)
var BucketApplyGasPerGPerDay  int64 = int64(5000)
var TrafficApplyGasPerG	 int64 = int64(5000)
var OneDaySyncLogGsa  int64 = int64(5000)
var StakeValuePerNode   int64 = int64(1000)

//官方账号
//var OfficialAddress Address  = HexToAddress("0xa07b0fc50549c636ad4d7fbc6ea747574efb8e8a")
var SyncLogAddress Address  = HexToAddress("0xaf7a12de8dc1de25c0541966695498074f52a1cc")

//特殊交易 Tx.init 格式
//其中 allow 中的权限如下
//0: readwrite
//1: readonly
//2: write
var ReadWrite int = 0
var ReadOnly int = 1
var Write int = 2
>>>>>>> 8a9ae4f0
<|MERGE_RESOLUTION|>--- conflicted
+++ resolved
@@ -47,7 +47,6 @@
 	//SpecialTxTypeSyncNodeId类型的交易代表用户同步stake时的节点到链上
 	SpecialTxTypeSyncNode =big.NewInt(8)
 )
-<<<<<<< HEAD
 	//费用
 
 	var OneDayGes  int64 = int64(5000)
@@ -73,25 +72,8 @@
 	var CandidateSaveAddress		Address	= HexToAddress("0x1000000000000000000000000000000000000000")
 	var RefundListAddress			Address	= HexToAddress("0x2000000000000000000000000000000000000000")
 
-=======
-//费用
 
-var OneDayGes  int64 = int64(5000)
-var BucketApplyGasPerGPerDay  int64 = int64(5000)
-var TrafficApplyGasPerG	 int64 = int64(5000)
-var OneDaySyncLogGsa  int64 = int64(5000)
-var StakeValuePerNode   int64 = int64(1000)
 
 //官方账号
 //var OfficialAddress Address  = HexToAddress("0xa07b0fc50549c636ad4d7fbc6ea747574efb8e8a")
 var SyncLogAddress Address  = HexToAddress("0xaf7a12de8dc1de25c0541966695498074f52a1cc")
-
-//特殊交易 Tx.init 格式
-//其中 allow 中的权限如下
-//0: readwrite
-//1: readonly
-//2: write
-var ReadWrite int = 0
-var ReadOnly int = 1
-var Write int = 2
->>>>>>> 8a9ae4f0
