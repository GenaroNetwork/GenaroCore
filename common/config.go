--- conflicted
+++ resolved
@@ -46,16 +46,13 @@
 
 	//SpecialTxTypeSyncNodeId类型的交易代表用户同步stake时的节点到链上
 	SpecialTxTypeSyncNode =big.NewInt(8)
-<<<<<<< HEAD
 	//同步分享秘钥
-	SynchronizeShareKey = big.NewInt(9)
+	SynchronizeShareKey = big.NewInt(15)
 	//解锁分享秘钥
-	UnlockSharedKey = big.NewInt(10)
-=======
+	UnlockSharedKey = big.NewInt(20)
 
 	// SpecialTxTypeSyncSecretKey类型的交易代表用户同步文件分享公钥
 	SpecialTxTypeSyncFielSharePublicKey  = big.NewInt(9)
->>>>>>> cb376644
 )
 //费用
 
