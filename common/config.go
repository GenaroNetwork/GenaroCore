package common

import "math/big"

/*
Some special address prepared for special transactions.
*/
var (
	// 特殊账户处理处理特殊交易（通过交易参数中的字段区分交易的作用）
	// 	   一、stake同步:         交易发起方为用户，交易的"from"字段为用户address，交易的"to"字段为该特殊地址，参数类型字段为1
	//     二、heft同步:          交易发起方为存储，交易的"from"为存储节点的address，交易的"to"字段为该特殊地址，参数类型字段为2
	//     三、存储空间申请:       交易发起方为用户，交易的"from"字段为用户address，交易的"to"字段为该特殊地址，参数类型字段为3
	//     四、空间流量申请:       交易发起方为用户，交易的"from"字段为用户address，交易的"to"字段为该特殊地址，参数类型字段为4
	//     五、跨链交易init:      交易发起方为用户，交易的"from"字段为用户address，交易的"to"字段为该特殊地址，参数类型字段为5
	//     六、跨链交易terminate: 交易发起方为用户，交易的"from"字段为用户address，交易的"to"字段为该特殊地址，参数类型字段为6
	//     七、跨链交易Sidechina: 交易发起方为存储，交易的"from"字段为用户address，交易的"to"字段为该特殊地址，参数类型字段为7
	//     八、矿工节点同步:      交易发起方为矿工，交易的"from"字段为用户address，交易的"to"字段为该特殊地址，参数类型字段为8
	SpecialSyncAddress Address = HexToAddress("0xc1b2e1fc9d2099f5930a669c9ad65509433550d6")


	//特殊账户，该账户存储矿工节点Id到账户的倒排索引
	StakeNode2StakeAddress Address = HexToAddress("0x0000000000000000000000000000000000000001")
)


var (

	//SpecialTxTypeStakeSync类型的交易代表stake同步
	SpecialTxTypeStakeSync          = big.NewInt(1)
	//SpecialTxTypeHeftSync类型的交易代表heft同步
	SpecialTxTypeHeftSync          = big.NewInt(2)

	//SpecialTxTypeSpaceApply类型的交易代表用户申请存储空间
	SpecialTxTypeSpaceApply        = big.NewInt(3)

	//SpecialTxTypeTrafficApply类型的交易代表用户给存储申请流量
	SpecialTxTypeTrafficApply      = big.NewInt(4)

	//SpecialTxTypeMortgageInit类型的交易代表用户押注初始化交易
	SpecialTxTypeMortgageInit      = big.NewInt(5)

	//SpecialTxTypeMortgageTerminate类型的交易代表用户押注结束时的结算交易
<<<<<<< HEAD
	SpecialTxTypeMortgageTerminate = big.NewInt(6)
=======
	SpecialTxTypeMortgageTerminate int = 6

>>>>>>> 459a3115
	//SpecialTxTypeSyncSidechainStatus类型的交易代表同步侧链状态
	SpecialTxTypeSyncSidechainStatus = big.NewInt(7)

	//SpecialTxTypeSyncNodeId类型的交易代表用户同步stake时的节点到链上
	SpecialTxTypeSyncNode int = 8
)
//费用

var OneDayGes  int64 = int64(5000)
var BucketApplyGasPerGPerDay  int64 = int64(5000)
var TrafficApplyGasPerG	 int64 = int64(5000)
var OneDaySyncLogGsa  int64 = int64(5000)
var StakeValuePerNode   int64 = int64(1000)

//官方账号
var OfficialAddress Address  = HexToAddress("0xa07b0fc50549c636ad4d7fbc6ea747574efb8e8a")

//特殊交易 Tx.init 格式
//其中 allow 中的权限如下
//0: readwrite
//1: readonly
//2: write
var ReadWrite int = 0
var ReadOnly int = 1
var Write int = 2<|MERGE_RESOLUTION|>--- conflicted
+++ resolved
@@ -40,17 +40,12 @@
 	SpecialTxTypeMortgageInit      = big.NewInt(5)
 
 	//SpecialTxTypeMortgageTerminate类型的交易代表用户押注结束时的结算交易
-<<<<<<< HEAD
 	SpecialTxTypeMortgageTerminate = big.NewInt(6)
-=======
-	SpecialTxTypeMortgageTerminate int = 6
-
->>>>>>> 459a3115
 	//SpecialTxTypeSyncSidechainStatus类型的交易代表同步侧链状态
 	SpecialTxTypeSyncSidechainStatus = big.NewInt(7)
 
 	//SpecialTxTypeSyncNodeId类型的交易代表用户同步stake时的节点到链上
-	SpecialTxTypeSyncNode int = 8
+	SpecialTxTypeSyncNode =big.NewInt(8)
 )
 //费用
 
