--- conflicted
+++ resolved
@@ -17,7 +17,6 @@
 	//     八、矿工节点同步:      交易发起方为矿工，交易的"from"字段为用户address，交易的"to"字段为该特殊地址，参数类型字段为8
 	SpecialSyncAddress Address = HexToAddress("0xc1b2e1fc9d2099f5930a669c9ad65509433550d6")
 
-<<<<<<< HEAD
 
 	//特殊账户，该账户存储矿工节点Id到账户的倒排索引
 	StakeNode2StakeAddress Address = HexToAddress("0x0000000000000000000000000000000000000001")
@@ -48,32 +47,28 @@
 	//SpecialTxTypeSyncNodeId类型的交易代表用户同步stake时的节点到链上
 	SpecialTxTypeSyncNode =big.NewInt(8)
 )
-//费用
+	//费用
 
-var OneDayGes  int64 = int64(5000)
-var BucketApplyGasPerGPerDay  int64 = int64(5000)
-var TrafficApplyGasPerG	 int64 = int64(5000)
-var OneDaySyncLogGsa  int64 = int64(5000)
-var StakeValuePerNode   int64 = int64(1000)
+	var OneDayGes  int64 = int64(5000)
+	var BucketApplyGasPerGPerDay  int64 = int64(5000)
+	var TrafficApplyGasPerG	 int64 = int64(5000)
+	var OneDaySyncLogGsa  int64 = int64(5000)
+	var StakeValuePerNode   int64 = int64(1000)
 
-//官方账号
-var OfficialAddress Address  = HexToAddress("0xa07b0fc50549c636ad4d7fbc6ea747574efb8e8a")
+	//官方账号
+	var OfficialAddress Address  = HexToAddress("0xa07b0fc50549c636ad4d7fbc6ea747574efb8e8a")
 
-//特殊交易 Tx.init 格式
-//其中 allow 中的权限如下
-//0: readwrite
-//1: readonly
-//2: write
-var ReadWrite int = 0
-var ReadOnly int = 1
-var Write int = 2
-=======
-	SentinelHelfSyncAddress		Address	= HexToAddress("0xc1b2e1fc9d2099f5930a669c9ad65509433550d6")
+	//特殊交易 Tx.init 格式
+	//其中 allow 中的权限如下
+	//0: readwrite
+	//1: readonly
+	//2: write
+	var ReadWrite int = 0
+	var ReadOnly int = 1
+	var Write int = 2
 
-	SentinelStakeSyncAddress	Address	= HexToAddress("0x1230b1c187b8b2911aaa7a4674a3435518bf21b4")
 
 	// save candidate list in this address storage
-	CandidateSaveAddress		Address	= HexToAddress("0x1000000000000000000000000000000000000000")
-	RefundListAddress			Address	= HexToAddress("0x2000000000000000000000000000000000000000")
-)
->>>>>>> 2b23e6ee
+	var CandidateSaveAddress		Address	= HexToAddress("0x1000000000000000000000000000000000000000")
+	var RefundListAddress			Address	= HexToAddress("0x2000000000000000000000000000000000000000")
+
