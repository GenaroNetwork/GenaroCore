--- conflicted
+++ resolved
@@ -647,14 +647,10 @@
 		return vm.CheckUnlockSharedKeyParameter(s)
 	case common.SpecialTxTypePunishment.Uint64(): // 用户恶意行为后的惩罚措施
 		return vm.CheckPunishmentTx(caller)
-<<<<<<< HEAD
 	case common.SpecialTxTypePriceRegulation.Uint64(): //价格调整
 		return vm.CheckPriceRegulation(caller)
-
-=======
 	case common.SpecialTxSynState.Uint64():
 		return vm.CheckSynStateTx(caller)
->>>>>>> ae8debd5
 	}
 	return errors.New("undefined type of special transaction")
 }
