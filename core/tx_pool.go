--- conflicted
+++ resolved
@@ -643,13 +643,9 @@
 	case common.SpecialTxTypeHeftSync.Uint64(): // 同步heft
 		return vm.CheckSyncHeftTx(caller, s, pool.currentState, pool.chainconfig.Genaro)
 	case common.SpecialTxTypeSpaceApply.Uint64(): // 申请存储空间
-<<<<<<< HEAD
-		return vm.CheckApplyBucketTx(s)
+		return vm.CheckApplyBucketTx(s,pool.chainconfig.Genaro)
 	case common.SpecialTxBucketSupplement.Uint64(): // 存储空间续命
 		return vm.CheckBucketSupplement(s, pool.currentState)
-=======
-		return vm.CheckApplyBucketTx(s,pool.chainconfig.Genaro)
->>>>>>> 0f23eb6f
 	case common.SpecialTxTypeMortgageInit.Uint64(): // 交易代表用户押注初始化交易
 		return  vm.CheckspecialTxTypeMortgageInitParameter(s,s.SpecialTxTypeMortgageInit.FromAccount)
 	case common.SpecialTxTypeSyncSidechainStatus.Uint64(): //同步日志+结算
@@ -737,7 +733,7 @@
 	// If the transaction pool is full, discard underpriced transactions
 	if uint64(len(pool.all)) >= pool.config.GlobalSlots+pool.config.GlobalQueue {
 		// If the new transaction is underpriced, don't accept it
-		if !local && pool.priced.Underpriced(tx, pool.locals) {
+		if pool.priced.Underpriced(tx, pool.locals) {
 			log.Trace("Discarding underpriced transaction", "hash", hash, "price", tx.GasPrice())
 			underpricedTxCounter.Inc(1)
 			return false, ErrUnderpriced
