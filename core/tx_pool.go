// Copyright 2014 The go-ethereum Authors
// This file is part of the go-ethereum library.
//
// The go-ethereum library is free software: you can redistribute it and/or modify
// it under the terms of the GNU Lesser General Public License as published by
// the Free Software Foundation, either version 3 of the License, or
// (at your option) any later version.
//
// The go-ethereum library is distributed in the hope that it will be useful,
// but WITHOUT ANY WARRANTY; without even the implied warranty of
// MERCHANTABILITY or FITNESS FOR A PARTICULAR PURPOSE. See the
// GNU Lesser General Public License for more details.
//
// You should have received a copy of the GNU Lesser General Public License
// along with the go-ethereum library. If not, see <http://www.gnu.org/licenses/>.

package core

import (
	"errors"
	"fmt"
	"math"
	"math/big"
	"sort"
	"sync"
	"time"

	"github.com/GenaroNetwork/Genaro-Core/common"
	"github.com/GenaroNetwork/Genaro-Core/core/state"
	"github.com/GenaroNetwork/Genaro-Core/core/types"
	"github.com/GenaroNetwork/Genaro-Core/event"
	"github.com/GenaroNetwork/Genaro-Core/log"
	"github.com/GenaroNetwork/Genaro-Core/metrics"
	"github.com/GenaroNetwork/Genaro-Core/params"
	"gopkg.in/karalabe/cookiejar.v2/collections/prque"
	"encoding/json"
	"github.com/GenaroNetwork/Genaro-Core/core/vm"
)

const (
	// chainHeadChanSize is the size of channel listening to ChainHeadEvent.
	chainHeadChanSize = 10
	// rmTxChanSize is the size of channel listening to RemovedTransactionEvent.
	rmTxChanSize = 10
)

var (
	// ErrInvalidSender is returned if the transaction contains an invalid signature.
	ErrInvalidSender = errors.New("invalid sender")

	// ErrNonceTooLow is returned if the nonce of a transaction is lower than the
	// one present in the local chain.
	ErrNonceTooLow = errors.New("nonce too low")

	// ErrUnderpriced is returned if a transaction's gas price is below the minimum
	// configured for the transaction pool.
	ErrUnderpriced = errors.New("transaction underpriced")

	// ErrReplaceUnderpriced is returned if a transaction is attempted to be replaced
	// with a different one without the required price bump.
	ErrReplaceUnderpriced = errors.New("replacement transaction underpriced")

	// ErrInsufficientFunds is returned if the total cost of executing a transaction
	// is higher than the balance of the user's account.
	ErrInsufficientFunds = errors.New("insufficient funds for gas * price + value")

	// ErrInsufficientFundsForSpecialTx is returned if the total cost of executing a transaction
	// is higher than the balance of the user's account.
	ErrInsufficientFundsForSpecialTx = errors.New("insufficient funds for special transaction except gas * price + value")

	// ErrIntrinsicGas is returned if the transaction is specified to use less gas
	// than required to start the invocation.
	ErrIntrinsicGas = errors.New("intrinsic gas too low")

	// ErrGasLimit is returned if a transaction's requested gas limit exceeds the
	// maximum allowance of the current block.
	ErrGasLimit = errors.New("exceeds block gas limit")

	// ErrNegativeValue is a sanity error to ensure noone is able to specify a
	// transaction with a negative value.
	ErrNegativeValue = errors.New("negative value")

	// ErrOversizedData is returned if the input data of a transaction is greater
	// than some meaningful limit a user might use. This is not a consensus error
	// making the transaction invalid, rather a DOS protection.
	ErrOversizedData = errors.New("oversized data")
)

var (
	evictionInterval    = time.Minute     // Time interval to check for evictable transactions
	statsReportInterval = 8 * time.Second // Time interval to report transaction pool stats
)

var (
	// Metrics for the pending pool
	pendingDiscardCounter   = metrics.NewRegisteredCounter("txpool/pending/discard", nil)
	pendingReplaceCounter   = metrics.NewRegisteredCounter("txpool/pending/replace", nil)
	pendingRateLimitCounter = metrics.NewRegisteredCounter("txpool/pending/ratelimit", nil) // Dropped due to rate limiting
	pendingNofundsCounter   = metrics.NewRegisteredCounter("txpool/pending/nofunds", nil)   // Dropped due to out-of-funds

	// Metrics for the queued pool
	queuedDiscardCounter   = metrics.NewRegisteredCounter("txpool/queued/discard", nil)
	queuedReplaceCounter   = metrics.NewRegisteredCounter("txpool/queued/replace", nil)
	queuedRateLimitCounter = metrics.NewRegisteredCounter("txpool/queued/ratelimit", nil) // Dropped due to rate limiting
	queuedNofundsCounter   = metrics.NewRegisteredCounter("txpool/queued/nofunds", nil)   // Dropped due to out-of-funds

	// General tx metrics
	invalidTxCounter     = metrics.NewRegisteredCounter("txpool/invalid", nil)
	underpricedTxCounter = metrics.NewRegisteredCounter("txpool/underpriced", nil)
)

// TxStatus is the current status of a transaction as seen by the pool.
type TxStatus uint

const (
	TxStatusUnknown TxStatus = iota
	TxStatusQueued
	TxStatusPending
	TxStatusIncluded
)

// blockChain provides the state of blockchain and current gas limit to do
// some pre checks in tx pool and event subscribers.
type blockChain interface {
	CurrentBlock() *types.Block
	GetBlock(hash common.Hash, number uint64) *types.Block
	StateAt(root common.Hash) (*state.StateDB, error)

	SubscribeChainHeadEvent(ch chan<- ChainHeadEvent) event.Subscription
}

// TxPoolConfig are the configuration parameters of the transaction pool.
type TxPoolConfig struct {
	NoLocals  bool          // Whether local transaction handling should be disabled
	Journal   string        // Journal of local transactions to survive node restarts
	Rejournal time.Duration // Time interval to regenerate the local transaction journal

	PriceLimit uint64 // Minimum gas price to enforce for acceptance into the pool
	PriceBump  uint64 // Minimum price bump percentage to replace an already existing transaction (nonce)

	AccountSlots uint64 // Minimum number of executable transaction slots guaranteed per account
	GlobalSlots  uint64 // Maximum number of executable transaction slots for all accounts
	AccountQueue uint64 // Maximum number of non-executable transaction slots permitted per account
	GlobalQueue  uint64 // Maximum number of non-executable transaction slots for all accounts

	Lifetime time.Duration // Maximum amount of time non-executable transaction are queued
}

// DefaultTxPoolConfig contains the default configurations for the transaction
// pool.
var DefaultTxPoolConfig = TxPoolConfig{
	Journal:   "transactions.rlp",
	Rejournal: time.Hour,

	PriceLimit: 1,
	PriceBump:  10,

	AccountSlots: 16,
	GlobalSlots:  4096,
	AccountQueue: 64,
	GlobalQueue:  1024,

	Lifetime: 3 * time.Hour,
}

// sanitize checks the provided user configurations and changes anything that's
// unreasonable or unworkable.
func (config *TxPoolConfig) sanitize() TxPoolConfig {
	conf := *config
	if conf.Rejournal < time.Second {
		log.Warn("Sanitizing invalid txpool journal time", "provided", conf.Rejournal, "updated", time.Second)
		conf.Rejournal = time.Second
	}
	if conf.PriceLimit < 1 {
		log.Warn("Sanitizing invalid txpool price limit", "provided", conf.PriceLimit, "updated", DefaultTxPoolConfig.PriceLimit)
		conf.PriceLimit = DefaultTxPoolConfig.PriceLimit
	}
	if conf.PriceBump < 1 {
		log.Warn("Sanitizing invalid txpool price bump", "provided", conf.PriceBump, "updated", DefaultTxPoolConfig.PriceBump)
		conf.PriceBump = DefaultTxPoolConfig.PriceBump
	}
	return conf
}

// TxPool contains all currently known transactions. Transactions
// enter the pool when they are received from the network or submitted
// locally. They exit the pool when they are included in the blockchain.
//
// The pool separates processable transactions (which can be applied to the
// current state) and future transactions. Transactions move between those
// two states over time as they are received and processed.
type TxPool struct {
	config       TxPoolConfig
	chainconfig  *params.ChainConfig
	chain        blockChain
	gasPrice     *big.Int
	txFeed       event.Feed
	scope        event.SubscriptionScope
	chainHeadCh  chan ChainHeadEvent
	chainHeadSub event.Subscription
	signer       types.Signer
	mu           sync.RWMutex

	currentState  *state.StateDB      // Current state in the blockchain head
	pendingState  *state.ManagedState // Pending state tracking virtual nonces
	currentMaxGas uint64              // Current gas limit for transaction caps

	locals  *accountSet // Set of local transaction to exempt from eviction rules
	journal *txJournal  // Journal of local transaction to back up to disk

	pending map[common.Address]*txList         // All currently processable transactions
	queue   map[common.Address]*txList         // Queued but non-processable transactions
	beats   map[common.Address]time.Time       // Last heartbeat from each known account
	all     map[common.Hash]*types.Transaction // All transactions to allow lookups
	priced  *txPricedList                      // All transactions sorted by price

	wg sync.WaitGroup // for shutdown sync

	homestead bool
}

// NewTxPool creates a new transaction pool to gather, sort and filter inbound
// transactions from the network.
func NewTxPool(config TxPoolConfig, chainconfig *params.ChainConfig, chain blockChain) *TxPool {
	// Sanitize the input to ensure no vulnerable gas prices are set
	config = (&config).sanitize()

	// Create the transaction pool with its initial settings
	pool := &TxPool{
		config:      config,
		chainconfig: chainconfig,
		chain:       chain,
		signer:      types.NewEIP155Signer(chainconfig.ChainId),
		pending:     make(map[common.Address]*txList),
		queue:       make(map[common.Address]*txList),
		beats:       make(map[common.Address]time.Time),
		all:         make(map[common.Hash]*types.Transaction),
		chainHeadCh: make(chan ChainHeadEvent, chainHeadChanSize),
		gasPrice:    new(big.Int).SetUint64(config.PriceLimit),
	}
	pool.locals = newAccountSet(pool.signer)
	pool.priced = newTxPricedList(&pool.all)
	pool.reset(nil, chain.CurrentBlock().Header())

	// If local transactions and journaling is enabled, load from disk
	if !config.NoLocals && config.Journal != "" {
		pool.journal = newTxJournal(config.Journal)

		if err := pool.journal.load(pool.AddLocal); err != nil {
			log.Warn("Failed to load transaction journal", "err", err)
		}
		if err := pool.journal.rotate(pool.local()); err != nil {
			log.Warn("Failed to rotate transaction journal", "err", err)
		}
	}
	// Subscribe events from blockchain
	pool.chainHeadSub = pool.chain.SubscribeChainHeadEvent(pool.chainHeadCh)

	// Start the event loop and return
	pool.wg.Add(1)
	go pool.loop()

	return pool
}

// loop is the transaction pool's main event loop, waiting for and reacting to
// outside blockchain events as well as for various reporting and transaction
// eviction events.
func (pool *TxPool) loop() {
	defer pool.wg.Done()

	// Start the stats reporting and transaction eviction tickers
	var prevPending, prevQueued, prevStales int

	report := time.NewTicker(statsReportInterval)
	defer report.Stop()

	evict := time.NewTicker(evictionInterval)
	defer evict.Stop()

	journal := time.NewTicker(pool.config.Rejournal)
	defer journal.Stop()

	// Track the previous head headers for transaction reorgs
	head := pool.chain.CurrentBlock()

	// Keep waiting for and reacting to the various events
	for {
		select {
		// Handle ChainHeadEvent
		case ev := <-pool.chainHeadCh:
			if ev.Block != nil {
				pool.mu.Lock()
				if pool.chainconfig.IsHomestead(ev.Block.Number()) {
					pool.homestead = true
				}
				pool.reset(head.Header(), ev.Block.Header())
				head = ev.Block

				pool.mu.Unlock()
			}
		// Be unsubscribed due to system stopped
		case <-pool.chainHeadSub.Err():
			return

		// Handle stats reporting ticks
		case <-report.C:
			pool.mu.RLock()
			pending, queued := pool.stats()
			stales := pool.priced.stales
			pool.mu.RUnlock()

			if pending != prevPending || queued != prevQueued || stales != prevStales {
				log.Debug("Transaction pool status report", "executable", pending, "queued", queued, "stales", stales)
				prevPending, prevQueued, prevStales = pending, queued, stales
			}

		// Handle inactive account transaction eviction
		case <-evict.C:
			pool.mu.Lock()
			for addr := range pool.queue {
				// Skip local transactions from the eviction mechanism
				if pool.locals.contains(addr) {
					continue
				}
				// Any non-locals old enough should be removed
				if time.Since(pool.beats[addr]) > pool.config.Lifetime {
					for _, tx := range pool.queue[addr].Flatten() {
						pool.removeTx(tx.Hash())
					}
				}
			}
			pool.mu.Unlock()

		// Handle local transaction journal rotation
		case <-journal.C:
			if pool.journal != nil {
				pool.mu.Lock()
				if err := pool.journal.rotate(pool.local()); err != nil {
					log.Warn("Failed to rotate local tx journal", "err", err)
				}
				pool.mu.Unlock()
			}
		}
	}
}

// lockedReset is a wrapper around reset to allow calling it in a thread safe
// manner. This method is only ever used in the tester!
func (pool *TxPool) lockedReset(oldHead, newHead *types.Header) {
	pool.mu.Lock()
	defer pool.mu.Unlock()

	pool.reset(oldHead, newHead)
}

// reset retrieves the current state of the blockchain and ensures the content
// of the transaction pool is valid with regard to the chain state.
func (pool *TxPool) reset(oldHead, newHead *types.Header) {
	// If we're reorging an old state, reinject all dropped transactions
	var reinject types.Transactions

	if oldHead != nil && oldHead.Hash() != newHead.ParentHash {
		// If the reorg is too deep, avoid doing it (will happen during fast sync)
		oldNum := oldHead.Number.Uint64()
		newNum := newHead.Number.Uint64()

		if depth := uint64(math.Abs(float64(oldNum) - float64(newNum))); depth > 64 {
			log.Debug("Skipping deep transaction reorg", "depth", depth)
		} else {
			// Reorg seems shallow enough to pull in all transactions into memory
			var discarded, included types.Transactions

			var (
				rem = pool.chain.GetBlock(oldHead.Hash(), oldHead.Number.Uint64())
				add = pool.chain.GetBlock(newHead.Hash(), newHead.Number.Uint64())
			)
			for rem.NumberU64() > add.NumberU64() {
				discarded = append(discarded, rem.Transactions()...)
				if rem = pool.chain.GetBlock(rem.ParentHash(), rem.NumberU64()-1); rem == nil {
					log.Error("Unrooted old chain seen by tx pool", "block", oldHead.Number, "hash", oldHead.Hash())
					return
				}
			}
			for add.NumberU64() > rem.NumberU64() {
				included = append(included, add.Transactions()...)
				if add = pool.chain.GetBlock(add.ParentHash(), add.NumberU64()-1); add == nil {
					log.Error("Unrooted new chain seen by tx pool", "block", newHead.Number, "hash", newHead.Hash())
					return
				}
			}
			for rem.Hash() != add.Hash() {
				discarded = append(discarded, rem.Transactions()...)
				if rem = pool.chain.GetBlock(rem.ParentHash(), rem.NumberU64()-1); rem == nil {
					log.Error("Unrooted old chain seen by tx pool", "block", oldHead.Number, "hash", oldHead.Hash())
					return
				}
				included = append(included, add.Transactions()...)
				if add = pool.chain.GetBlock(add.ParentHash(), add.NumberU64()-1); add == nil {
					log.Error("Unrooted new chain seen by tx pool", "block", newHead.Number, "hash", newHead.Hash())
					return
				}
			}
			reinject = types.TxDifference(discarded, included)
		}
	}
	// Initialize the internal state to the current head
	if newHead == nil {
		newHead = pool.chain.CurrentBlock().Header() // Special case during testing
	}
	statedb, err := pool.chain.StateAt(newHead.Root)
	if err != nil {
		log.Error("Failed to reset txpool state", "err", err)
		return
	}
	pool.currentState = statedb
	pool.pendingState = state.ManageState(statedb)
	pool.currentMaxGas = newHead.GasLimit

	// Inject any transactions discarded due to reorgs
	log.Debug("Reinjecting stale transactions", "count", len(reinject))
	pool.addTxsLocked(reinject, false)

	// validate the pool of pending transactions, this will remove
	// any transactions that have been included in the block or
	// have been invalidated because of another transaction (e.g.
	// higher gas price)
	pool.demoteUnexecutables()

	// Update all accounts to the latest known pending nonce
	for addr, list := range pool.pending {
		txs := list.Flatten() // Heavy but will be cached and is needed by the miner anyway
		pool.pendingState.SetNonce(addr, txs[len(txs)-1].Nonce()+1)
	}
	// Check the queue and move transactions over to the pending if possible
	// or remove those that have become invalid
	pool.promoteExecutables(nil)
}

// Stop terminates the transaction pool.
func (pool *TxPool) Stop() {
	// Unsubscribe all subscriptions registered from txpool
	pool.scope.Close()

	// Unsubscribe subscriptions registered from blockchain
	pool.chainHeadSub.Unsubscribe()
	pool.wg.Wait()

	if pool.journal != nil {
		pool.journal.close()
	}
	log.Info("Transaction pool stopped")
}

// SubscribeTxPreEvent registers a subscription of TxPreEvent and
// starts sending event to the given channel.
func (pool *TxPool) SubscribeTxPreEvent(ch chan<- TxPreEvent) event.Subscription {
	return pool.scope.Track(pool.txFeed.Subscribe(ch))
}

// GasPrice returns the current gas price enforced by the transaction pool.
func (pool *TxPool) GasPrice() *big.Int {
	pool.mu.RLock()
	defer pool.mu.RUnlock()

	return new(big.Int).Set(pool.gasPrice)
}

// SetGasPrice updates the minimum price required by the transaction pool for a
// new transaction, and drops all transactions below this threshold.
func (pool *TxPool) SetGasPrice(price *big.Int) {
	pool.mu.Lock()
	defer pool.mu.Unlock()

	pool.gasPrice = price
	for _, tx := range pool.priced.Cap(price, pool.locals) {
		pool.removeTx(tx.Hash())
	}
	log.Info("Transaction pool price threshold updated", "price", price)
}

// State returns the virtual managed state of the transaction pool.
func (pool *TxPool) State() *state.ManagedState {
	pool.mu.RLock()
	defer pool.mu.RUnlock()

	return pool.pendingState
}

// Stats retrieves the current pool stats, namely the number of pending and the
// number of queued (non-executable) transactions.
func (pool *TxPool) Stats() (int, int) {
	pool.mu.RLock()
	defer pool.mu.RUnlock()

	return pool.stats()
}

// stats retrieves the current pool stats, namely the number of pending and the
// number of queued (non-executable) transactions.
func (pool *TxPool) stats() (int, int) {
	pending := 0
	for _, list := range pool.pending {
		pending += list.Len()
	}
	queued := 0
	for _, list := range pool.queue {
		queued += list.Len()
	}
	return pending, queued
}

// Content retrieves the data content of the transaction pool, returning all the
// pending as well as queued transactions, grouped by account and sorted by nonce.
func (pool *TxPool) Content() (map[common.Address]types.Transactions, map[common.Address]types.Transactions) {
	pool.mu.Lock()
	defer pool.mu.Unlock()

	pending := make(map[common.Address]types.Transactions)
	for addr, list := range pool.pending {
		pending[addr] = list.Flatten()
	}
	queued := make(map[common.Address]types.Transactions)
	for addr, list := range pool.queue {
		queued[addr] = list.Flatten()
	}
	return pending, queued
}

// Pending retrieves all currently processable transactions, groupped by origin
// account and sorted by nonce. The returned transaction set is a copy and can be
// freely modified by calling code.
func (pool *TxPool) Pending() (map[common.Address]types.Transactions, error) {
	pool.mu.Lock()
	defer pool.mu.Unlock()

	pending := make(map[common.Address]types.Transactions)
	for addr, list := range pool.pending {
		pending[addr] = list.Flatten()
	}
	return pending, nil
}
// local retrieves all currently known local transactions, groupped by origin
// account and sorted by nonce. The returned transaction set is a copy and can be
// freely modified by calling code.
func (pool *TxPool) local() map[common.Address]types.Transactions {
	txs := make(map[common.Address]types.Transactions)
	for addr := range pool.locals.accounts {
		if pending := pool.pending[addr]; pending != nil {
			txs[addr] = append(txs[addr], pending.Flatten()...)
		}
		if queued := pool.queue[addr]; queued != nil {
			txs[addr] = append(txs[addr], queued.Flatten()...)
		}
	}
	return txs
}

// validateTx checks whether a transaction is valid according to the consensus
// rules and adheres to some heuristic limits of the local node (price and size).
func (pool *TxPool) validateTx(tx *types.Transaction, local bool) error {
	// Heuristic limit, reject transactions over 32KB to prevent DOS attacks
	if tx.Size() > 32*1024 {
		return ErrOversizedData
	}
	// Transactions can't be negative. This may never happen using RLP decoded
	// transactions but may occur if you create a transaction using the RPC.
	if tx.Value().Sign() < 0 {
		return ErrNegativeValue
	}
	// Ensure the transaction doesn't exceed the current block limit gas.
	if pool.currentMaxGas < tx.Gas() {
		return ErrGasLimit
	}
	// Make sure the transaction is signed properly
	from, err := types.Sender(pool.signer, tx)
	if err != nil {
		return ErrInvalidSender
	}
	// Drop non-local transactions under our own minimal accepted gas price
	local = local || pool.locals.contains(from) // account may be local even if the transaction arrived from the network
	if !local && pool.gasPrice.Cmp(tx.GasPrice()) > 0 {
		return ErrUnderpriced
	}
	// Ensure the transaction adheres to nonce ordering
	if pool.currentState.GetNonce(from) > tx.Nonce() {
		return ErrNonceTooLow
	}
	// Transactor should have enough funds to cover the costs
	// cost == V + GP * GL
	if pool.currentState.GetBalance(from).Cmp(tx.Cost()) < 0 {
		return ErrInsufficientFunds
	}

	currentPrice := pool.currentState.GetGenaroPrice()

	totalCost := new(big.Int).Add(tx.Cost(), tx.SpecialCost(currentPrice))
	//log.Info(fmt.Sprintf("total cost:%s", totalCost.String()))
	if pool.currentState.GetBalance(from).Cmp(totalCost) < 0 {
		return ErrInsufficientFundsForSpecialTx
	}

	intrGas, err := IntrinsicGas(tx.Data(), tx.To() == nil, pool.homestead)
	if err != nil {
		return err
	}
	if tx.Gas() < intrGas {
		return ErrIntrinsicGas
	}
	if nil != tx.To() {
		if common.SpecialSyncAddress == *tx.To(){
			return pool.dispatchHandlerValidateTx(tx.Data(), from)
		}
	}
	return nil
}

func (pool *TxPool)dispatchHandlerValidateTx(input []byte, caller common.Address) error {
	var err error
	// 解析数据
	var s types.SpecialTxInput
	err = json.Unmarshal(input, &s)
	if err != nil{
		return errors.New("special tx error： the extraData parameters of the wrong format")
	}

	if nil == s.Type {
		return errors.New("special tx error: miss param [type]")
	}

	switch s.Type.ToInt().Uint64(){
	case common.SpecialTxTypeStakeSync.Uint64(): // 同步stake
		return vm.CheckStakeTx(s, pool.currentState,pool.chainconfig.Genaro)
	case common.SpecialTxTypeHeftSync.Uint64(): // 同步heft
		return vm.CheckSyncHeftTx(caller, s,pool.chainconfig.Genaro)
	case common.SpecialTxTypeSpaceApply.Uint64(): // 申请存储空间
		return vm.CheckApplyBucketTx(s,pool.chainconfig.Genaro)
	case common.SpecialTxTypeMortgageInit.Uint64(): // 交易代表用户押注初始化交易
		return  vm.CheckspecialTxTypeMortgageInitParameter(s,s.SpecialTxTypeMortgageInit.FromAccount)
	case common.SpecialTxTypeSyncSidechainStatus.Uint64(): //同步日志+结算
		return vm.CheckSpecialTxTypeSyncSidechainStatusParameter(s, caller,pool.chainconfig.Genaro)
	case common.SpecialTxTypeTrafficApply.Uint64(): //用户申购流量
		return vm.CheckTrafficTx(s,pool.chainconfig.Genaro)
	case common.SpecialTxTypeSyncNode.Uint64(): //用户stake后同步节点Id
		return vm.CheckSyncNodeTx(caller, s, pool.currentState)
	case common.SynchronizeShareKey.Uint64():
		return vm.CheckSynchronizeShareKeyParameter(s,pool.chainconfig.Genaro)
	case common.SpecialTxTypeSyncFielSharePublicKey.Uint64(): // 用户同步自己文件分享的publicKey到链上
		return vm.CheckSyncFileSharePublicKeyTx(s,pool.chainconfig.Genaro)
	case common.UnlockSharedKey.Uint64():
		return vm.CheckUnlockSharedKeyParameter(s)
	case common.SpecialTxTypePunishment.Uint64(): // 用户恶意行为后的惩罚措施
		return vm.CheckPunishmentTx(caller,s,pool.chainconfig.Genaro)
	case common.SpecialTxTypeBackStake.Uint64():
		return vm.CheckBackStakeTx(caller, pool.currentState)
	case common.SpecialTxTypePriceRegulation.Uint64(): //价格调整
		return vm.CheckPriceRegulation(caller, s)
	case common.SpecialTxSynState.Uint64():
		return vm.CheckSynStateTx(caller, pool.currentState)
	case common.SpecialTxUnbindNode.Uint64(): //解除绑定
		existNodes := pool.currentState.GetStorageNodes(caller)
		return vm.CheckUnbindNodeTx(caller, s, existNodes)
	case common.SpecialTxAccountBinding.Uint64():	//账号绑定
		return vm.CheckAccountBindingTx(caller, s, pool.currentState)
	case common.SpecialTxAccountCancelBinding.Uint64(): // 账号解除绑定
		_,err := vm.CheckAccountCancelBindingTx(caller, s, pool.currentState)
		return err
	case common.SpecialTxAddAccountInForbidBackStakeList.Uint64():
		return vm.CheckAddAccountInForbidBackStakeListTx(caller, s, pool.currentState)
	case common.SpecialTxDelAccountInForbidBackStakeList.Uint64():
		return vm.CheckDelAccountInForbidBackStakeListTx(caller, s, pool.currentState)
	case common.SpecialTxSetGlobalVar.Uint64():
		return vm.CheckSetGlobalVar(caller, s)
	case common.SpecialTxAddCoinpool.Uint64():
		return vm.CheckAddCoinpool(caller, s, pool.currentState)
	case common.SpecialTxWithdrawCash.Uint64():
		return nil
	case common.SpecialTxRevoke.Uint64():
		return vm.CheckPromissoryNoteRevoke(caller, s, pool.currentState)
	case common.SpecialTxPublishOption.Uint64():
		return vm.CheckPublishOption(caller, s, pool.currentState)
<<<<<<< HEAD
	case common.SpecialTxSetOptionTxStatus.Uint64():
		return vm.CheckSetOptionTxStatus(caller, s, pool.currentState)


=======
>>>>>>> 77f4e75c
	}
	return errors.New("undefined type of special transaction")
}

// add validates a transaction and inserts it into the non-executable queue for
// later pending promotion and execution. If the transaction is a replacement for
// an already pending or queued one, it overwrites the previous and returns this
// so outer code doesn't uselessly call promote.
//
// If a newly added transaction is marked as local, its sending account will be
// whitelisted, preventing any associated transaction from being dropped out of
// the pool due to pricing constraints.
func (pool *TxPool) add(tx *types.Transaction, local bool) (bool, error) {
	// If the transaction is already known, discard it
	hash := tx.Hash()
	if pool.all[hash] != nil {
		log.Trace("Discarding already known transaction", "hash", hash)
		return false, fmt.Errorf("known transaction: %x", hash)
	}
	// If the transaction fails basic validation, discard it
	if err := pool.validateTx(tx, local); err != nil {
		log.Trace("Discarding invalid transaction", "hash", hash, "err", err)
		invalidTxCounter.Inc(1)
		return false, err
	}
	// If the transaction pool is full, discard underpriced transactions
	if uint64(len(pool.all)) >= pool.config.GlobalSlots+pool.config.GlobalQueue {
		// If the new transaction is underpriced, don't accept it
		if pool.priced.Underpriced(tx, pool.locals) {
			log.Trace("Discarding underpriced transaction", "hash", hash, "price", tx.GasPrice())
			underpricedTxCounter.Inc(1)
			return false, ErrUnderpriced
		}
		// New transaction is better than our worse ones, make room for it
		drop := pool.priced.Discard(len(pool.all)-int(pool.config.GlobalSlots+pool.config.GlobalQueue-1), pool.locals)
		for _, tx := range drop {
			log.Trace("Discarding freshly underpriced transaction", "hash", tx.Hash(), "price", tx.GasPrice())
			underpricedTxCounter.Inc(1)
			pool.removeTx(tx.Hash())
		}
	}
	// If the transaction is replacing an already pending one, do directly
	from, _ := types.Sender(pool.signer, tx) // already validated
	if list := pool.pending[from]; list != nil && list.Overlaps(tx) {
		// Nonce already pending, check if required price bump is met
		inserted, old := list.Add(tx, pool.config.PriceBump)
		if !inserted {
			pendingDiscardCounter.Inc(1)
			return false, ErrReplaceUnderpriced
		}
		// New transaction is better, replace old one
		if old != nil {
			delete(pool.all, old.Hash())
			pool.priced.Removed()
			pendingReplaceCounter.Inc(1)
		}
		pool.all[tx.Hash()] = tx
		pool.priced.Put(tx)
		pool.journalTx(from, tx)

		log.Trace("Pooled new executable transaction", "hash", hash, "from", from, "to", tx.To())

		// We've directly injected a replacement transaction, notify subsystems
		go pool.txFeed.Send(TxPreEvent{tx})

		return old != nil, nil
	}
	// New transaction isn't replacing a pending one, push into queue
	replace, err := pool.enqueueTx(hash, tx)
	if err != nil {
		return false, err
	}
	// Mark local addresses and journal local transactions
	if local {
		pool.locals.add(from)
	}
	pool.journalTx(from, tx)

	log.Trace("Pooled new future transaction", "hash", hash, "from", from, "to", tx.To())
	return replace, nil
}

// enqueueTx inserts a new transaction into the non-executable transaction queue.
//
// Note, this method assumes the pool lock is held!
func (pool *TxPool) enqueueTx(hash common.Hash, tx *types.Transaction) (bool, error) {
	// Try to insert the transaction into the future queue
	from, _ := types.Sender(pool.signer, tx) // already validated
	if pool.queue[from] == nil {
		pool.queue[from] = newTxList(false)
	}
	inserted, old := pool.queue[from].Add(tx, pool.config.PriceBump)
	if !inserted {
		// An older transaction was better, discard this
		queuedDiscardCounter.Inc(1)
		return false, ErrReplaceUnderpriced
	}
	// Discard any previous transaction and mark this
	if old != nil {
		delete(pool.all, old.Hash())
		pool.priced.Removed()
		queuedReplaceCounter.Inc(1)
	}
	pool.all[hash] = tx
	pool.priced.Put(tx)
	return old != nil, nil
}

// journalTx adds the specified transaction to the local disk journal if it is
// deemed to have been sent from a local account.
func (pool *TxPool) journalTx(from common.Address, tx *types.Transaction) {
	// Only journal if it's enabled and the transaction is local
	if pool.journal == nil || !pool.locals.contains(from) {
		return
	}
	if err := pool.journal.insert(tx); err != nil {
		log.Warn("Failed to journal local transaction", "err", err)
	}
}

// promoteTx adds a transaction to the pending (processable) list of transactions.
//
// Note, this method assumes the pool lock is held!
func (pool *TxPool) promoteTx(addr common.Address, hash common.Hash, tx *types.Transaction) {
	// Try to insert the transaction into the pending queue
	if pool.pending[addr] == nil {
		pool.pending[addr] = newTxList(true)
	}
	list := pool.pending[addr]

	inserted, old := list.Add(tx, pool.config.PriceBump)
	if !inserted {
		// An older transaction was better, discard this
		delete(pool.all, hash)
		pool.priced.Removed()

		pendingDiscardCounter.Inc(1)
		return
	}
	// Otherwise discard any previous transaction and mark this
	if old != nil {
		delete(pool.all, old.Hash())
		pool.priced.Removed()

		pendingReplaceCounter.Inc(1)
	}
	// Failsafe to work around direct pending inserts (tests)
	if pool.all[hash] == nil {
		pool.all[hash] = tx
		pool.priced.Put(tx)
	}
	// Set the potentially new pending nonce and notify any subsystems of the new tx
	pool.beats[addr] = time.Now()
	pool.pendingState.SetNonce(addr, tx.Nonce()+1)

	go pool.txFeed.Send(TxPreEvent{tx})
}

// AddLocal enqueues a single transaction into the pool if it is valid, marking
// the sender as a local one in the mean time, ensuring it goes around the local
// pricing constraints.
func (pool *TxPool) AddLocal(tx *types.Transaction) error {
	return pool.addTx(tx, !pool.config.NoLocals)
}

// AddRemote enqueues a single transaction into the pool if it is valid. If the
// sender is not among the locally tracked ones, full pricing constraints will
// apply.
func (pool *TxPool) AddRemote(tx *types.Transaction) error {
	return pool.addTx(tx, false)
}

// AddLocals enqueues a batch of transactions into the pool if they are valid,
// marking the senders as a local ones in the mean time, ensuring they go around
// the local pricing constraints.
func (pool *TxPool) AddLocals(txs []*types.Transaction) []error {
	return pool.addTxs(txs, !pool.config.NoLocals)
}

// AddRemotes enqueues a batch of transactions into the pool if they are valid.
// If the senders are not among the locally tracked ones, full pricing constraints
// will apply.
func (pool *TxPool) AddRemotes(txs []*types.Transaction) []error {
	return pool.addTxs(txs, false)
}

// addTx enqueues a single transaction into the pool if it is valid.
func (pool *TxPool) addTx(tx *types.Transaction, local bool) error {
	pool.mu.Lock()
	defer pool.mu.Unlock()

	// Try to inject the transaction and update any state
	replace, err := pool.add(tx, local)
	if err != nil {
		return err
	}
	// If we added a new transaction, run promotion checks and return
	if !replace {
		from, _ := types.Sender(pool.signer, tx) // already validated
		pool.promoteExecutables([]common.Address{from})
	}
	return nil
}

// addTxs attempts to queue a batch of transactions if they are valid.
func (pool *TxPool) addTxs(txs []*types.Transaction, local bool) []error {
	pool.mu.Lock()
	defer pool.mu.Unlock()

	return pool.addTxsLocked(txs, local)
}

// addTxsLocked attempts to queue a batch of transactions if they are valid,
// whilst assuming the transaction pool lock is already held.
func (pool *TxPool) addTxsLocked(txs []*types.Transaction, local bool) []error {
	// Add the batch of transaction, tracking the accepted ones
	dirty := make(map[common.Address]struct{})
	errs := make([]error, len(txs))

	for i, tx := range txs {
		var replace bool
		if replace, errs[i] = pool.add(tx, local); errs[i] == nil {
			if !replace {
				from, _ := types.Sender(pool.signer, tx) // already validated
				dirty[from] = struct{}{}
			}
		}
	}
	// Only reprocess the internal state if something was actually added
	if len(dirty) > 0 {
		addrs := make([]common.Address, 0, len(dirty))
		for addr := range dirty {
			addrs = append(addrs, addr)
		}
		pool.promoteExecutables(addrs)
	}
	return errs
}

// Status returns the status (unknown/pending/queued) of a batch of transactions
// identified by their hashes.
func (pool *TxPool) Status(hashes []common.Hash) []TxStatus {
	pool.mu.RLock()
	defer pool.mu.RUnlock()

	status := make([]TxStatus, len(hashes))
	for i, hash := range hashes {
		if tx := pool.all[hash]; tx != nil {
			from, _ := types.Sender(pool.signer, tx) // already validated
			if pool.pending[from] != nil && pool.pending[from].txs.items[tx.Nonce()] != nil {
				status[i] = TxStatusPending
			} else {
				status[i] = TxStatusQueued
			}
		}
	}
	return status
}

// Get returns a transaction if it is contained in the pool
// and nil otherwise.
func (pool *TxPool) Get(hash common.Hash) *types.Transaction {
	pool.mu.RLock()
	defer pool.mu.RUnlock()

	return pool.all[hash]
}

// removeTx removes a single transaction from the queue, moving all subsequent
// transactions back to the future queue.
func (pool *TxPool) removeTx(hash common.Hash) {
	// Fetch the transaction we wish to delete
	tx, ok := pool.all[hash]
	if !ok {
		return
	}
	addr, _ := types.Sender(pool.signer, tx) // already validated during insertion

	// Remove it from the list of known transactions
	delete(pool.all, hash)
	pool.priced.Removed()

	// Remove the transaction from the pending lists and reset the account nonce
	if pending := pool.pending[addr]; pending != nil {
		if removed, invalids := pending.Remove(tx); removed {
			// If no more pending transactions are left, remove the list
			if pending.Empty() {
				delete(pool.pending, addr)
				delete(pool.beats, addr)
			}
			// Postpone any invalidated transactions
			for _, tx := range invalids {
				pool.enqueueTx(tx.Hash(), tx)
			}
			// Update the account nonce if needed
			if nonce := tx.Nonce(); pool.pendingState.GetNonce(addr) > nonce {
				pool.pendingState.SetNonce(addr, nonce)
			}
			return
		}
	}
	// Transaction is in the future queue
	if future := pool.queue[addr]; future != nil {
		future.Remove(tx)
		if future.Empty() {
			delete(pool.queue, addr)
		}
	}
}

// promoteExecutables moves transactions that have become processable from the
// future queue to the set of pending transactions. During this process, all
// invalidated transactions (low nonce, low balance) are deleted.
func (pool *TxPool) promoteExecutables(accounts []common.Address) {
	// Gather all the accounts potentially needing updates
	if accounts == nil {
		accounts = make([]common.Address, 0, len(pool.queue))
		for addr := range pool.queue {
			accounts = append(accounts, addr)
		}
	}
	// Iterate over all accounts and promote any executable transactions
	for _, addr := range accounts {
		list := pool.queue[addr]
		if list == nil {
			continue // Just in case someone calls with a non existing account
		}
		// Drop all transactions that are deemed too old (low nonce)
		for _, tx := range list.Forward(pool.currentState.GetNonce(addr)) {
			hash := tx.Hash()
			log.Trace("Removed old queued transaction", "hash", hash)
			delete(pool.all, hash)
			pool.priced.Removed()
		}
		// Drop all transactions that are too costly (low balance or out of gas)
		drops, _ := list.Filter(pool.currentState.GetBalance(addr), pool.currentMaxGas)
		for _, tx := range drops {
			hash := tx.Hash()
			log.Trace("Removed unpayable queued transaction", "hash", hash)
			delete(pool.all, hash)
			pool.priced.Removed()
			queuedNofundsCounter.Inc(1)
		}
		// Gather all executable transactions and promote them
		for _, tx := range list.Ready(pool.pendingState.GetNonce(addr)) {
			hash := tx.Hash()
			log.Trace("Promoting queued transaction", "hash", hash)
			pool.promoteTx(addr, hash, tx)
		}
		// Drop all transactions over the allowed limit
		if !pool.locals.contains(addr) {
			for _, tx := range list.Cap(int(pool.config.AccountQueue)) {
				hash := tx.Hash()
				delete(pool.all, hash)
				pool.priced.Removed()
				queuedRateLimitCounter.Inc(1)
				log.Trace("Removed cap-exceeding queued transaction", "hash", hash)
			}
		}
		// Delete the entire queue entry if it became empty.
		if list.Empty() {
			delete(pool.queue, addr)
		}
	}
	// If the pending limit is overflown, start equalizing allowances
	pending := uint64(0)
	for _, list := range pool.pending {
		pending += uint64(list.Len())
	}
	if pending > pool.config.GlobalSlots {
		pendingBeforeCap := pending
		// Assemble a spam order to penalize large transactors first
		spammers := prque.New()
		for addr, list := range pool.pending {
			// Only evict transactions from high rollers
			if !pool.locals.contains(addr) && uint64(list.Len()) > pool.config.AccountSlots {
				spammers.Push(addr, float32(list.Len()))
			}
		}
		// Gradually drop transactions from offenders
		offenders := []common.Address{}
		for pending > pool.config.GlobalSlots && !spammers.Empty() {
			// Retrieve the next offender if not local address
			offender, _ := spammers.Pop()
			offenders = append(offenders, offender.(common.Address))

			// Equalize balances until all the same or below threshold
			if len(offenders) > 1 {
				// Calculate the equalization threshold for all current offenders
				threshold := pool.pending[offender.(common.Address)].Len()

				// Iteratively reduce all offenders until below limit or threshold reached
				for pending > pool.config.GlobalSlots && pool.pending[offenders[len(offenders)-2]].Len() > threshold {
					for i := 0; i < len(offenders)-1; i++ {
						list := pool.pending[offenders[i]]
						for _, tx := range list.Cap(list.Len() - 1) {
							// Drop the transaction from the global pools too
							hash := tx.Hash()
							delete(pool.all, hash)
							pool.priced.Removed()

							// Update the account nonce to the dropped transaction
							if nonce := tx.Nonce(); pool.pendingState.GetNonce(offenders[i]) > nonce {
								pool.pendingState.SetNonce(offenders[i], nonce)
							}
							log.Trace("Removed fairness-exceeding pending transaction", "hash", hash)
						}
						pending--
					}
				}
			}
		}
		// If still above threshold, reduce to limit or min allowance
		if pending > pool.config.GlobalSlots && len(offenders) > 0 {
			for pending > pool.config.GlobalSlots && uint64(pool.pending[offenders[len(offenders)-1]].Len()) > pool.config.AccountSlots {
				for _, addr := range offenders {
					list := pool.pending[addr]
					for _, tx := range list.Cap(list.Len() - 1) {
						// Drop the transaction from the global pools too
						hash := tx.Hash()
						delete(pool.all, hash)
						pool.priced.Removed()

						// Update the account nonce to the dropped transaction
						if nonce := tx.Nonce(); pool.pendingState.GetNonce(addr) > nonce {
							pool.pendingState.SetNonce(addr, nonce)
						}
						log.Trace("Removed fairness-exceeding pending transaction", "hash", hash)
					}
					pending--
				}
			}
		}
		pendingRateLimitCounter.Inc(int64(pendingBeforeCap - pending))
	}
	// If we've queued more transactions than the hard limit, drop oldest ones
	queued := uint64(0)
	for _, list := range pool.queue {
		queued += uint64(list.Len())
	}
	if queued > pool.config.GlobalQueue {
		// Sort all accounts with queued transactions by heartbeat
		addresses := make(addresssByHeartbeat, 0, len(pool.queue))
		for addr := range pool.queue {
			if !pool.locals.contains(addr) { // don't drop locals
				addresses = append(addresses, addressByHeartbeat{addr, pool.beats[addr]})
			}
		}
		sort.Sort(addresses)

		// Drop transactions until the total is below the limit or only locals remain
		for drop := queued - pool.config.GlobalQueue; drop > 0 && len(addresses) > 0; {
			addr := addresses[len(addresses)-1]
			list := pool.queue[addr.address]

			addresses = addresses[:len(addresses)-1]

			// Drop all transactions if they are less than the overflow
			if size := uint64(list.Len()); size <= drop {
				for _, tx := range list.Flatten() {
					pool.removeTx(tx.Hash())
				}
				drop -= size
				queuedRateLimitCounter.Inc(int64(size))
				continue
			}
			// Otherwise drop only last few transactions
			txs := list.Flatten()
			for i := len(txs) - 1; i >= 0 && drop > 0; i-- {
				pool.removeTx(txs[i].Hash())
				drop--
				queuedRateLimitCounter.Inc(1)
			}
		}
	}
}

// demoteUnexecutables removes invalid and processed transactions from the pools
// executable/pending queue and any subsequent transactions that become unexecutable
// are moved back into the future queue.
func (pool *TxPool) demoteUnexecutables() {
	// Iterate over all accounts and demote any non-executable transactions
	for addr, list := range pool.pending {
		nonce := pool.currentState.GetNonce(addr)

		// Drop all transactions that are deemed too old (low nonce)
		for _, tx := range list.Forward(nonce) {
			hash := tx.Hash()
			log.Trace("Removed old pending transaction", "hash", hash)
			delete(pool.all, hash)
			pool.priced.Removed()
		}
		// Drop all transactions that are too costly (low balance or out of gas), and queue any invalids back for later
		drops, invalids := list.Filter(pool.currentState.GetBalance(addr), pool.currentMaxGas)
		for _, tx := range drops {
			hash := tx.Hash()
			log.Trace("Removed unpayable pending transaction", "hash", hash)
			delete(pool.all, hash)
			pool.priced.Removed()
			pendingNofundsCounter.Inc(1)
		}
		for _, tx := range invalids {
			hash := tx.Hash()
			log.Trace("Demoting pending transaction", "hash", hash)
			pool.enqueueTx(hash, tx)
		}
		// If there's a gap in front, warn (should never happen) and postpone all transactions
		if list.Len() > 0 && list.txs.Get(nonce) == nil {
			for _, tx := range list.Cap(0) {
				hash := tx.Hash()
				log.Error("Demoting invalidated transaction", "hash", hash)
				pool.enqueueTx(hash, tx)
			}
		}
		// Delete the entire queue entry if it became empty.
		if list.Empty() {
			delete(pool.pending, addr)
			delete(pool.beats, addr)
		}
	}
}

// addressByHeartbeat is an account address tagged with its last activity timestamp.
type addressByHeartbeat struct {
	address   common.Address
	heartbeat time.Time
}

type addresssByHeartbeat []addressByHeartbeat

func (a addresssByHeartbeat) Len() int           { return len(a) }
func (a addresssByHeartbeat) Less(i, j int) bool { return a[i].heartbeat.Before(a[j].heartbeat) }
func (a addresssByHeartbeat) Swap(i, j int)      { a[i], a[j] = a[j], a[i] }

// accountSet is simply a set of addresses to check for existence, and a signer
// capable of deriving addresses from transactions.
type accountSet struct {
	accounts map[common.Address]struct{}
	signer   types.Signer
}

// newAccountSet creates a new address set with an associated signer for sender
// derivations.
func newAccountSet(signer types.Signer) *accountSet {
	return &accountSet{
		accounts: make(map[common.Address]struct{}),
		signer:   signer,
	}
}

// contains checks if a given address is contained within the set.
func (as *accountSet) contains(addr common.Address) bool {
	_, exist := as.accounts[addr]
	return exist
}

// containsTx checks if the sender of a given tx is within the set. If the sender
// cannot be derived, this method returns false.
func (as *accountSet) containsTx(tx *types.Transaction) bool {
	if addr, err := types.Sender(as.signer, tx); err == nil {
		return as.contains(addr)
	}
	return false
}

// add inserts a new address into the set to track.
func (as *accountSet) add(addr common.Address) {
	as.accounts[addr] = struct{}{}
}<|MERGE_RESOLUTION|>--- conflicted
+++ resolved
@@ -679,13 +679,10 @@
 		return vm.CheckPromissoryNoteRevoke(caller, s, pool.currentState)
 	case common.SpecialTxPublishOption.Uint64():
 		return vm.CheckPublishOption(caller, s, pool.currentState)
-<<<<<<< HEAD
 	case common.SpecialTxSetOptionTxStatus.Uint64():
 		return vm.CheckSetOptionTxStatus(caller, s, pool.currentState)
 
 
-=======
->>>>>>> 77f4e75c
 	}
 	return errors.New("undefined type of special transaction")
 }
