// Copyright 2015 The go-ethereum Authors
// This file is part of the go-ethereum library.
//
// The go-ethereum library is free software: you can redistribute it and/or modify
// it under the terms of the GNU Lesser General Public License as published by
// the Free Software Foundation, either version 3 of the License, or
// (at your option) any later version.
//
// The go-ethereum library is distributed in the hope that it will be useful,
// but WITHOUT ANY WARRANTY; without even the implied warranty of
// MERCHANTABILITY or FITNESS FOR A PARTICULAR PURPOSE. See the
// GNU Lesser General Public License for more details.
//
// You should have received a copy of the GNU Lesser General Public License
// along with the go-ethereum library. If not, see <http://www.gnu.org/licenses/>.

package core

import (
	"github.com/GenaroNetwork/Genaro-Core/common"
	"github.com/GenaroNetwork/Genaro-Core/consensus"
	"github.com/GenaroNetwork/Genaro-Core/consensus/misc"
	"github.com/GenaroNetwork/Genaro-Core/core/state"
	"github.com/GenaroNetwork/Genaro-Core/core/types"
	"github.com/GenaroNetwork/Genaro-Core/core/vm"
	"github.com/GenaroNetwork/Genaro-Core/crypto"
	"github.com/GenaroNetwork/Genaro-Core/params"
)

// StateProcessor is a basic Processor, which takes care of transitioning
// state from one point to another.
//
// StateProcessor implements Processor.
type StateProcessor struct {
	config *params.ChainConfig // Chain configuration options
	bc     *BlockChain         // Canonical block chain
	engine consensus.Engine    // Consensus engine used for block rewards
}

// NewStateProcessor initialises a new StateProcessor.
func NewStateProcessor(config *params.ChainConfig, bc *BlockChain, engine consensus.Engine) *StateProcessor {
	return &StateProcessor{
		config: config,
		bc:     bc,
		engine: engine,
	}
}

// Process processes the state changes according to the Ethereum rules by running
// the transaction messages using the statedb and applying any rewards to both
// the processor (coinbase) and any included uncles.
//
// Process returns the receipts and logs accumulated during the process and
// returns the amount of gas that was used in the process. If any of the
// transactions failed to execute due to insufficient gas it will return an error.
func (p *StateProcessor) Process(block *types.Block, statedb *state.StateDB, cfg vm.Config) (types.Receipts, []*types.Log, uint64, error) {
	var (
		receipts types.Receipts
		usedGas  = new(uint64)
		header   = block.Header()
		allLogs  []*types.Log
		gp       = new(GasPool).AddGas(block.GasLimit())
	    sentinelHeft uint64
	)
	// Mutate the the block and state according to any hard-fork specs
	if p.config.DAOForkSupport && p.config.DAOForkBlock != nil && p.config.DAOForkBlock.Cmp(block.Number()) == 0 {
		misc.ApplyDAOHardFork(statedb)
	}
	// Iterate over and process the individual transactions
	for i, tx := range block.Transactions() {
		statedb.Prepare(tx.Hash(), block.Hash(), i)
<<<<<<< HEAD
		receipt, _, err := ApplyTransaction(p.config, p.bc, nil, gp, statedb, header, tx, usedGas, cfg, &sentinelHeft)
=======
		// if msg.To() == 2, it is a sentinel tx, we should verify the tx(trusted pubkey) and add it to stateDB. then continue
		// invoke ProcessSentineTx function
		// TODO think about how we create the receipt and Logs

		receipt, _, err := ApplyTransaction(p.config, p.bc, nil, gp, statedb, header, tx, usedGas, cfg)
>>>>>>> 2b23e6ee
		if err != nil {
			return nil, nil, 0, err
		}
		receipts = append(receipts, receipt)
		allLogs = append(allLogs, receipt.Logs...)
	}

	//TODO if need to vertify the sentinelHeft

	// Finalize the block, applying any consensus engine specific extras (e.g. block rewards)
	p.engine.Finalize(p.bc, header, statedb, block.Transactions(), block.Uncles(), receipts)
    sentinelHeft = 0
	return receipts, allLogs, *usedGas, nil
}

// ApplyTransaction attempts to apply a transaction to the given state database
// and uses the input parameters for its environment. It returns the receipt
// for the transaction, gas used and an error if the transaction failed,
// indicating the block was invalid.
func ApplyTransaction(config *params.ChainConfig, bc *BlockChain, author *common.Address, gp *GasPool, statedb *state.StateDB, header *types.Header, tx *types.Transaction, usedGas *uint64, cfg vm.Config,sentinelHeft *uint64) (*types.Receipt, uint64, error) {
	msg, err := tx.AsMessage(types.MakeSigner(config, header.Number))
	if err != nil {
		return nil, 0, err
	}
	// Create a new context to be used in the EVM environment
	context := NewEVMContext(msg, header, bc, author)
	// Create a new environment which holds all relevant information
	// about the transaction and calling mechanisms.
	vmenv := vm.NewEVM(context, statedb, config, cfg)
	// Apply the transaction to the current state (included in the env)
	_, gas, failed, err := ApplyMessage(vmenv, msg, gp,sentinelHeft)

	if err != nil {
		return nil, 0, err
	}

	// if msg.To() == 1, it is a stake transaction, we should add the stake to stateDB
	// invoke ProcessStakeTxAfter function


	// Update the state with pending changes
	var root []byte
	if config.IsByzantium(header.Number) {
		statedb.Finalise(true)
	} else {
		root = statedb.IntermediateRoot(config.IsEIP158(header.Number)).Bytes()
	}
	*usedGas += gas

	// Create a new receipt for the transaction, storing the intermediate root and gas used by the tx
	// based on the eip phase, we're passing wether the root touch-delete accounts.
	receipt := types.NewReceipt(root, failed, *usedGas)
	receipt.TxHash = tx.Hash()
	receipt.GasUsed = gas
	// if the transaction created a contract, store the creation address in the receipt.
	if msg.To() == nil {
		receipt.ContractAddress = crypto.CreateAddress(vmenv.Context.Origin, tx.Nonce())
	}

	// Set the receipt logs and create a bloom for filtering
	receipt.Logs = statedb.GetLogs(tx.Hash())
	receipt.Bloom = types.CreateBloom(types.Receipts{receipt})

	return receipt, gas, err
}

// ProcessStakeTxAfter attempts to add stake to stateDB and some global variable
// no check because it must be invoked after tx has been processed.
func ProcessStakeTxAfter(tx *types.Transaction, statedb *state.StateDB)(){

}

// verify the tx(trusted pubkey) and add sentinel to stateDB or some global variable
func ProcessSentineTx(tx *types.Transaction, statedb *state.StateDB)(){

}
<|MERGE_RESOLUTION|>--- conflicted
+++ resolved
@@ -69,15 +69,9 @@
 	// Iterate over and process the individual transactions
 	for i, tx := range block.Transactions() {
 		statedb.Prepare(tx.Hash(), block.Hash(), i)
-<<<<<<< HEAD
+
 		receipt, _, err := ApplyTransaction(p.config, p.bc, nil, gp, statedb, header, tx, usedGas, cfg, &sentinelHeft)
-=======
-		// if msg.To() == 2, it is a sentinel tx, we should verify the tx(trusted pubkey) and add it to stateDB. then continue
-		// invoke ProcessSentineTx function
-		// TODO think about how we create the receipt and Logs
 
-		receipt, _, err := ApplyTransaction(p.config, p.bc, nil, gp, statedb, header, tx, usedGas, cfg)
->>>>>>> 2b23e6ee
 		if err != nil {
 			return nil, nil, 0, err
 		}
