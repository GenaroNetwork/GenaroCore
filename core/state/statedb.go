// Copyright 2014 The go-ethereum Authors
// This file is part of the go-ethereum library.
//
// The go-ethereum library is free software: you can redistribute it and/or modify
// it under the terms of the GNU Lesser General Public License as published by
// the Free Software Foundation, either version 3 of the License, or
// (at your option) any later version.
//
// The go-ethereum library is distributed in the hope that it will be useful,
// but WITHOUT ANY WARRANTY; without even the implied warranty of
// MERCHANTABILITY or FITNESS FOR A PARTICULAR PURPOSE. See the
// GNU Lesser General Public License for more details.
//
// You should have received a copy of the GNU Lesser General Public License
// along with the go-ethereum library. If not, see <http://www.gnu.org/licenses/>.

// Package state provides a caching layer atop the Ethereum state trie.
package state

import (
	"fmt"
	"math/big"
	"sort"
	"sync"

	"github.com/GenaroNetwork/Genaro-Core/common"
	"github.com/GenaroNetwork/Genaro-Core/core/types"
	"github.com/GenaroNetwork/Genaro-Core/crypto"
	"github.com/GenaroNetwork/Genaro-Core/log"
	"github.com/GenaroNetwork/Genaro-Core/rlp"
	"github.com/GenaroNetwork/Genaro-Core/trie"
)

type revision struct {
	id           int
	journalIndex int
}

var (
	// emptyState is the known hash of an empty state trie entry.
	emptyState = crypto.Keccak256Hash(nil)

	// emptyCode is the known hash of the empty EVM bytecode.
	emptyCode = crypto.Keccak256Hash(nil)
)

// StateDBs within the ethereum protocol are used to store anything
// within the merkle trie. StateDBs take care of caching and storing
// nested states. It's the general query interface to retrieve:
// * Contracts
// * Accounts
type StateDB struct {
	db   Database
	trie Trie

	// This map holds 'live' objects, which will get modified while processing a state transition.
	stateObjects      map[common.Address]*stateObject
	stateObjectsDirty map[common.Address]struct{}

	// DB error.
	// State objects are used by the consensus core and VM which are
	// unable to deal with database-level errors. Any error that occurs
	// during a database read is memoized here and will eventually be returned
	// by StateDB.Commit.
	dbErr error

	// The refund counter, also used by state transitioning.
	refund uint64

	thash, bhash common.Hash
	txIndex      int
	logs         map[common.Hash][]*types.Log
	logSize      uint

	preimages map[common.Hash][]byte

	// Journal of state modifications. This is the backbone of
	// Snapshot and RevertToSnapshot.
	journal        journal
	validRevisions []revision
	nextRevisionId int

	lock sync.Mutex
}

// Create a new state from a given trie.
func New(root common.Hash, db Database) (*StateDB, error) {
	tr, err := db.OpenTrie(root)
	if err != nil {
		return nil, err
	}
	return &StateDB{
		db:                db,
		trie:              tr,
		stateObjects:      make(map[common.Address]*stateObject),
		stateObjectsDirty: make(map[common.Address]struct{}),
		logs:              make(map[common.Hash][]*types.Log),
		preimages:         make(map[common.Hash][]byte),
	}, nil
}

// setError remembers the first non-nil error it is called with.
func (self *StateDB) setError(err error) {
	if self.dbErr == nil {
		self.dbErr = err
	}
}

func (self *StateDB) Error() error {
	return self.dbErr
}

// Reset clears out all ephemeral state objects from the state db, but keeps
// the underlying state trie to avoid reloading data for the next operations.
func (self *StateDB) Reset(root common.Hash) error {
	tr, err := self.db.OpenTrie(root)
	if err != nil {
		return err
	}
	self.trie = tr
	self.stateObjects = make(map[common.Address]*stateObject)
	self.stateObjectsDirty = make(map[common.Address]struct{})
	self.thash = common.Hash{}
	self.bhash = common.Hash{}
	self.txIndex = 0
	self.logs = make(map[common.Hash][]*types.Log)
	self.logSize = 0
	self.preimages = make(map[common.Hash][]byte)
	self.clearJournalAndRefund()
	return nil
}

func (self *StateDB) AddLog(log *types.Log) {
	self.journal = append(self.journal, addLogChange{txhash: self.thash})

	log.TxHash = self.thash
	log.BlockHash = self.bhash
	log.TxIndex = uint(self.txIndex)
	log.Index = self.logSize
	self.logs[self.thash] = append(self.logs[self.thash], log)
	self.logSize++
}

func (self *StateDB) GetLogs(hash common.Hash) []*types.Log {
	return self.logs[hash]
}

func (self *StateDB) Logs() []*types.Log {
	var logs []*types.Log
	for _, lgs := range self.logs {
		logs = append(logs, lgs...)
	}
	return logs
}

// AddPreimage records a SHA3 preimage seen by the VM.
func (self *StateDB) AddPreimage(hash common.Hash, preimage []byte) {
	if _, ok := self.preimages[hash]; !ok {
		self.journal = append(self.journal, addPreimageChange{hash: hash})
		pi := make([]byte, len(preimage))
		copy(pi, preimage)
		self.preimages[hash] = pi
	}
}

// Preimages returns a list of SHA3 preimages that have been submitted.
func (self *StateDB) Preimages() map[common.Hash][]byte {
	return self.preimages
}

func (self *StateDB) AddRefund(gas uint64) {
	self.journal = append(self.journal, refundChange{prev: self.refund})
	self.refund += gas
}

// Exist reports whether the given account address exists in the state.
// Notably this also returns true for suicided accounts.
func (self *StateDB) Exist(addr common.Address) bool {
	return self.getStateObject(addr) != nil
}

// Empty returns whether the state object is either non-existent
// or empty according to the EIP161 specification (balance = nonce = code = 0)
func (self *StateDB) Empty(addr common.Address) bool {
	so := self.getStateObject(addr)
	return so == nil || so.empty()
}

// Retrieve the balance from the given address or 0 if object not found
func (self *StateDB) GetBalance(addr common.Address) *big.Int {
	stateObject := self.getStateObject(addr)
	if stateObject != nil {
		return stateObject.Balance()
	}
	return common.Big0
}

func (self *StateDB) GetNonce(addr common.Address) uint64 {
	stateObject := self.getStateObject(addr)
	if stateObject != nil {
		return stateObject.Nonce()
	}

	return 0
}

func (self *StateDB) GetCode(addr common.Address) []byte {
	stateObject := self.getStateObject(addr)
	if stateObject != nil {
		return stateObject.Code(self.db)
	}
	return nil
}

func (self *StateDB) GetCodeSize(addr common.Address) int {
	stateObject := self.getStateObject(addr)
	if stateObject == nil {
		return 0
	}
	if stateObject.code != nil {
		return len(stateObject.code)
	}
	size, err := self.db.ContractCodeSize(stateObject.addrHash, common.BytesToHash(stateObject.CodeHash()))
	if err != nil {
		self.setError(err)
	}
	return size
}

func (self *StateDB) GetCodeHash(addr common.Address) common.Hash {
	stateObject := self.getStateObject(addr)
	if stateObject == nil {
		return common.Hash{}
	}
	return common.BytesToHash(stateObject.CodeHash())
}

func (self *StateDB) GetState(a common.Address, b common.Hash) common.Hash {
	stateObject := self.getStateObject(a)
	if stateObject != nil {
		return stateObject.GetState(self.db, b)
	}
	return common.Hash{}
}

// Database retrieves the low level database supporting the lower level trie ops.
func (self *StateDB) Database() Database {
	return self.db
}

// StorageTrie returns the storage trie of an account.
// The return value is a copy and is nil for non-existent accounts.
func (self *StateDB) StorageTrie(a common.Address) Trie {
	stateObject := self.getStateObject(a)
	if stateObject == nil {
		return nil
	}
	cpy := stateObject.deepCopy(self, nil)
	return cpy.updateTrie(self.db)
}

func (self *StateDB) HasSuicided(addr common.Address) bool {
	stateObject := self.getStateObject(addr)
	if stateObject != nil {
		return stateObject.suicided
	}
	return false
}

/*
 * SETTERS
 */

// AddBalance adds amount to the account associated with addr
func (self *StateDB) AddBalance(addr common.Address, amount *big.Int) {
	stateObject := self.GetOrNewStateObject(addr)
	if stateObject != nil {
		stateObject.AddBalance(amount)
	}
}

// SubBalance subtracts amount from the account associated with addr
func (self *StateDB) SubBalance(addr common.Address, amount *big.Int) {
	stateObject := self.GetOrNewStateObject(addr)
	if stateObject != nil {
		stateObject.SubBalance(amount)
	}
}

func (self *StateDB) SetBalance(addr common.Address, amount *big.Int) {
	stateObject := self.GetOrNewStateObject(addr)
	if stateObject != nil {
		stateObject.SetBalance(amount)
	}
}

func (self *StateDB) SetNonce(addr common.Address, nonce uint64) {
	stateObject := self.GetOrNewStateObject(addr)
	if stateObject != nil {
		stateObject.SetNonce(nonce)
	}
}

func (self *StateDB) SetCode(addr common.Address, code []byte) {
	stateObject := self.GetOrNewStateObject(addr)
	if stateObject != nil {
		stateObject.SetCode(crypto.Keccak256Hash(code), code)
	}
}

func (self *StateDB) SetState(addr common.Address, key common.Hash, value common.Hash) {
	stateObject := self.GetOrNewStateObject(addr)
	if stateObject != nil {
		stateObject.SetState(self.db, key, value)
	}
}

// Suicide marks the given account as suicided.
// This clears the account balance.
//
// The account's state object is still available until the state is committed,
// getStateObject will return a non-nil account after Suicide.
func (self *StateDB) Suicide(addr common.Address) bool {
	stateObject := self.getStateObject(addr)
	if stateObject == nil {
		return false
	}
	self.journal = append(self.journal, suicideChange{
		account:     &addr,
		prev:        stateObject.suicided,
		prevbalance: new(big.Int).Set(stateObject.Balance()),
	})
	stateObject.markSuicided()
	stateObject.data.Balance = new(big.Int)

	return true
}

//
// Setting, updating & deleting state object methods
//

// updateStateObject writes the given object to the trie.
func (self *StateDB) updateStateObject(stateObject *stateObject) {
	addr := stateObject.Address()
	data, err := rlp.EncodeToBytes(stateObject)
	if err != nil {
		panic(fmt.Errorf("can't encode object at %x: %v", addr[:], err))
	}
	self.setError(self.trie.TryUpdate(addr[:], data))
}

// deleteStateObject removes the given object from the state trie.
func (self *StateDB) deleteStateObject(stateObject *stateObject) {
	stateObject.deleted = true
	addr := stateObject.Address()
	self.setError(self.trie.TryDelete(addr[:]))
}

// Retrieve a state object given my the address. Returns nil if not found.
func (self *StateDB) getStateObject(addr common.Address) (stateObject *stateObject) {
	// Prefer 'live' objects.
	if obj := self.stateObjects[addr]; obj != nil {
		if obj.deleted {
			return nil
		}
		return obj
	}

	// Load the object from the database.
	enc, err := self.trie.TryGet(addr[:])
	if len(enc) == 0 {
		self.setError(err)
		return nil
	}
	var data Account
	if err := rlp.DecodeBytes(enc, &data); err != nil {
		log.Error("Failed to decode state object", "addr", addr, "err", err)
		return nil
	}
	// Insert into the live set.
	obj := newObject(self, addr, data, self.MarkStateObjectDirty)
	self.setStateObject(obj)
	return obj
}

func (self *StateDB) setStateObject(object *stateObject) {
	self.stateObjects[object.Address()] = object
}

// Retrieve a state object or create a new state object if nil
func (self *StateDB) GetOrNewStateObject(addr common.Address) *stateObject {
	stateObject := self.getStateObject(addr)
	if stateObject == nil || stateObject.deleted {
		stateObject, _ = self.createObject(addr)
	}
	return stateObject
}

// MarkStateObjectDirty adds the specified object to the dirty map to avoid costly
// state object cache iteration to find a handful of modified ones.
func (self *StateDB) MarkStateObjectDirty(addr common.Address) {
	self.stateObjectsDirty[addr] = struct{}{}
}

// createObject creates a new state object. If there is an existing account with
// the given address, it is overwritten and returned as the second return value.
func (self *StateDB) createObject(addr common.Address) (newobj, prev *stateObject) {
	prev = self.getStateObject(addr)
	newobj = newObject(self, addr, Account{}, self.MarkStateObjectDirty)
	newobj.setNonce(0) // sets the object to dirty
	if prev == nil {
		self.journal = append(self.journal, createObjectChange{account: &addr})
	} else {
		self.journal = append(self.journal, resetObjectChange{prev: prev})
	}
	self.setStateObject(newobj)
	return newobj, prev
}

// CreateAccount explicitly creates a state object. If a state object with the address
// already exists the balance is carried over to the new account.
//
// CreateAccount is called during the EVM CREATE operation. The situation might arise that
// a contract does the following:
//
//   1. sends funds to sha(account ++ (nonce + 1))
//   2. tx_create(sha(account ++ nonce)) (note that this gets the address of 1)
//
// Carrying over the balance ensures that Ether doesn't disappear.
func (self *StateDB) CreateAccount(addr common.Address) {
	new, prev := self.createObject(addr)
	if prev != nil {
		new.setBalance(prev.data.Balance)
	}
}

func (db *StateDB) ForEachStorage(addr common.Address, cb func(key, value common.Hash) bool) {
	so := db.getStateObject(addr)
	if so == nil {
		return
	}

	// When iterating over the storage check the cache first
	for h, value := range so.cachedStorage {
		cb(h, value)
	}

	it := trie.NewIterator(so.getTrie(db.db).NodeIterator(nil))
	for it.Next() {
		// ignore cached values
		key := common.BytesToHash(db.trie.GetKey(it.Key))
		if _, ok := so.cachedStorage[key]; !ok {
			cb(key, common.BytesToHash(it.Value))
		}
	}
}

// Copy creates a deep, independent copy of the state.
// Snapshots of the copied state cannot be applied to the copy.
func (self *StateDB) Copy() *StateDB {
	self.lock.Lock()
	defer self.lock.Unlock()

	// Copy all the basic fields, initialize the memory ones
	state := &StateDB{
		db:                self.db,
		trie:              self.db.CopyTrie(self.trie),
		stateObjects:      make(map[common.Address]*stateObject, len(self.stateObjectsDirty)),
		stateObjectsDirty: make(map[common.Address]struct{}, len(self.stateObjectsDirty)),
		refund:            self.refund,
		logs:              make(map[common.Hash][]*types.Log, len(self.logs)),
		logSize:           self.logSize,
		preimages:         make(map[common.Hash][]byte),
	}
	// Copy the dirty states, logs, and preimages
	for addr := range self.stateObjectsDirty {
		state.stateObjects[addr] = self.stateObjects[addr].deepCopy(state, state.MarkStateObjectDirty)
		state.stateObjectsDirty[addr] = struct{}{}
	}
	for hash, logs := range self.logs {
		state.logs[hash] = make([]*types.Log, len(logs))
		copy(state.logs[hash], logs)
	}
	for hash, preimage := range self.preimages {
		state.preimages[hash] = preimage
	}
	return state
}

// Snapshot returns an identifier for the current revision of the state.
func (self *StateDB) Snapshot() int {
	id := self.nextRevisionId
	self.nextRevisionId++
	self.validRevisions = append(self.validRevisions, revision{id, len(self.journal)})
	return id
}

// RevertToSnapshot reverts all state changes made since the given revision.
func (self *StateDB) RevertToSnapshot(revid int) {
	// Find the snapshot in the stack of valid snapshots.
	idx := sort.Search(len(self.validRevisions), func(i int) bool {
		return self.validRevisions[i].id >= revid
	})
	if idx == len(self.validRevisions) || self.validRevisions[idx].id != revid {
		panic(fmt.Errorf("revision id %v cannot be reverted", revid))
	}
	snapshot := self.validRevisions[idx].journalIndex

	// Replay the journal to undo changes.
	for i := len(self.journal) - 1; i >= snapshot; i-- {
		self.journal[i].undo(self)
	}
	self.journal = self.journal[:snapshot]

	// Remove invalidated snapshots from the stack.
	self.validRevisions = self.validRevisions[:idx]
}

// GetRefund returns the current value of the refund counter.
func (self *StateDB) GetRefund() uint64 {
	return self.refund
}

// Finalise finalises the state by removing the self destructed objects
// and clears the journal as well as the refunds.
func (s *StateDB) Finalise(deleteEmptyObjects bool) {
	for addr := range s.stateObjectsDirty {
		stateObject := s.stateObjects[addr]
		if stateObject.suicided || (deleteEmptyObjects && stateObject.empty()) {
			s.deleteStateObject(stateObject)
		} else {
			stateObject.updateRoot(s.db)
			s.updateStateObject(stateObject)
		}
	}
	// Invalidate journal because reverting across transactions is not allowed.
	s.clearJournalAndRefund()
}

// IntermediateRoot computes the current root hash of the state trie.
// It is called in between transactions to get the root hash that
// goes into transaction receipts.
func (s *StateDB) IntermediateRoot(deleteEmptyObjects bool) common.Hash {
	s.Finalise(deleteEmptyObjects)
	return s.trie.Hash()
}

// Prepare sets the current transaction hash and index and block hash which is
// used when the EVM emits new state logs.
func (self *StateDB) Prepare(thash, bhash common.Hash, ti int) {
	self.thash = thash
	self.bhash = bhash
	self.txIndex = ti
}

// DeleteSuicides flags the suicided objects for deletion so that it
// won't be referenced again when called / queried up on.
//
// DeleteSuicides should not be used for consensus related updates
// under any circumstances.
func (s *StateDB) DeleteSuicides() {
	// Reset refund so that any used-gas calculations can use this method.
	s.clearJournalAndRefund()

	for addr := range s.stateObjectsDirty {
		stateObject := s.stateObjects[addr]

		// If the object has been removed by a suicide
		// flag the object as deleted.
		if stateObject.suicided {
			stateObject.deleted = true
		}
		delete(s.stateObjectsDirty, addr)
	}
}

func (s *StateDB) clearJournalAndRefund() {
	s.journal = nil
	s.validRevisions = s.validRevisions[:0]
	s.refund = 0
}

// Commit writes the state to the underlying in-memory trie database.
func (s *StateDB) Commit(deleteEmptyObjects bool) (root common.Hash, err error) {
	defer s.clearJournalAndRefund()

	// Commit objects to the trie.
	for addr, stateObject := range s.stateObjects {
		_, isDirty := s.stateObjectsDirty[addr]
		switch {
		case stateObject.suicided || (isDirty && deleteEmptyObjects && stateObject.empty()):
			// If the object has been removed, don't bother syncing it
			// and just mark it for deletion in the trie.
			s.deleteStateObject(stateObject)
		case isDirty:
			// Write any contract code associated with the state object
			if stateObject.code != nil && stateObject.dirtyCode {
				s.db.TrieDB().Insert(common.BytesToHash(stateObject.CodeHash()), stateObject.code)
				stateObject.dirtyCode = false
			}
			// Write any storage changes in the state object to its storage trie.
			if err := stateObject.CommitTrie(s.db); err != nil {
				return common.Hash{}, err
			}
			// Update the object in the main account trie.
			s.updateStateObject(stateObject)
		}
		delete(s.stateObjectsDirty, addr)
	}
	// Write trie changes.
	root, err = s.trie.Commit(func(leaf []byte, parent common.Hash) error {
		var account Account
		if err := rlp.DecodeBytes(leaf, &account); err != nil {
			return nil
		}
		if account.Root != emptyState {
			s.db.TrieDB().Reference(account.Root, parent)
		}
		code := common.BytesToHash(account.CodeHash)
		if code != emptyCode {
			s.db.TrieDB().Reference(code, parent)
		}
		return nil
	})
	log.Debug("Trie cache stats after commit", "misses", trie.CacheMisses(), "unloads", trie.CacheUnloads())
	return root, err
}

// UpdateHeft updates the heft value of sentinel's nodeid
func (self *StateDB)UpdateHeft(id common.Address, heft uint64) bool{
	stateObject := self.GetOrNewStateObject(id)
	if stateObject != nil {
		stateObject.UpdateHeft(heft)
		return true
	}
	return false
}

// GetHeft gets the heft value of sentinel's nodeid
func (self *StateDB)GetHeft(id common.Address) (uint64, error){
	stateObject := self.getStateObject(id)
	if stateObject != nil {
		return stateObject.GetHeft(), nil
	}
	return 0, nil
}

// UpdateStake updates the stake value of sentinel's nodeid
func (self *StateDB)UpdateStake(id common.Address, heft uint64) bool{
	stateObject := self.GetOrNewStateObject(id)
	if stateObject != nil {
		stateObject.UpdateStake(heft)
		return true
	}
	return false
}

// GetStake gets the stake value of sentinel's nodeid
func (self *StateDB)GetStake(id common.Address) (uint64, error){
	stateObject := self.getStateObject(id)
	if stateObject != nil {
		return stateObject.GetStake(), nil
	}
	return 0, nil
}

func (self *StateDB)UpdateBucketProperties(userid common.Address, bucketid string, size uint64, backup uint64, timestart uint64, timeend uint64) bool {
	if timestart >= timeend {
		return false
	}
	stateObject := self.GetOrNewStateObject(userid)
	if stateObject != nil {
		stateObject.UpdateBucketProperties(bucketid, size, backup, timestart, timeend)
		return true
	}
	return true
}

// GetStorageSize gets the "SSIZE" value of user's file
func (self *StateDB)GetStorageSize(userid common.Address, bucketID string)  (uint64, error) {
	stateObject := self.getStateObject(userid)
	if stateObject != nil {
		return stateObject.GetStorageSize(bucketID), nil
	}
	return 0, nil
}

// GetStorageGasPrice gets the "STORAGEGASPRICE" value of user's file
func (self *StateDB)GetStorageGasPrice(userid common.Address, bucketID string)  (uint64, error) {
	stateObject := self.getStateObject(userid)
	if stateObject != nil {
		return stateObject.GetStorageGasPrice(bucketID), nil
	}
	return 0, nil
}

// GetStorageUsed gets the the "STORAGEGASUSED" value of user's file
func (self *StateDB)GetStorageGasUsed(userid common.Address, bucketID string)  (uint64, error) {
	stateObject := self.getStateObject(userid)
	if stateObject != nil {
		return stateObject.GetStorageGasUsed(bucketID), nil
	}
	return 0, nil
}

// GetStorageGas gets the the "STORAGEGAS" value of user's file
func (self *StateDB)GetStorageGas(userid common.Address, bucketID string)  (uint64, error) {
	stateObject := self.getStateObject(userid)
	if stateObject != nil {
		return stateObject.GetStorageGas(bucketID), nil
	}
	return 0, nil
}

<<<<<<< HEAD
func (self *StateDB)SpecialTxTypeMortgageInit(address common.Address, specialTxTypeMortgageInit SpecialTxTypeMortgageInit) bool{
	stateObject := self.GetOrNewStateObject(address)
	if stateObject != nil {
		stateObject.SpecialTxTypeMortgageInit(specialTxTypeMortgageInit)
=======
// UpdateTraffic updates the traffic value of sentinel's nodeid
func (self *StateDB)UpdateTraffic(id common.Address, traffic uint64) bool{
	stateObject := self.GetOrNewStateObject(id)
	if stateObject != nil {
		stateObject.UpdateTraffic(traffic)
>>>>>>> e9fd88e1
		return true
	}
	return false
}<|MERGE_RESOLUTION|>--- conflicted
+++ resolved
@@ -713,18 +713,19 @@
 	return 0, nil
 }
 
-<<<<<<< HEAD
-func (self *StateDB)SpecialTxTypeMortgageInit(address common.Address, specialTxTypeMortgageInit SpecialTxTypeMortgageInit) bool{
+func (self *StateDB)SpecialTxTypeMortgageInit(address common.Address, specialTxTypeMortgageInit SpecialTxTypeMortgageInit) bool {
 	stateObject := self.GetOrNewStateObject(address)
 	if stateObject != nil {
 		stateObject.SpecialTxTypeMortgageInit(specialTxTypeMortgageInit)
-=======
+		return true
+	}
+	return false
+}
 // UpdateTraffic updates the traffic value of sentinel's nodeid
 func (self *StateDB)UpdateTraffic(id common.Address, traffic uint64) bool{
 	stateObject := self.GetOrNewStateObject(id)
 	if stateObject != nil {
 		stateObject.UpdateTraffic(traffic)
->>>>>>> e9fd88e1
 		return true
 	}
 	return false
