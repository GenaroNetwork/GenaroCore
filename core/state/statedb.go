// Copyright 2014 The go-ethereum Authors
// This file is part of the go-ethereum library.
//
// The go-ethereum library is free software: you can redistribute it and/or modify
// it under the terms of the GNU Lesser General Public License as published by
// the Free Software Foundation, either version 3 of the License, or
// (at your option) any later version.
//
// The go-ethereum library is distributed in the hope that it will be useful,
// but WITHOUT ANY WARRANTY; without even the implied warranty of
// MERCHANTABILITY or FITNESS FOR A PARTICULAR PURPOSE. See the
// GNU Lesser General Public License for more details.
//
// You should have received a copy of the GNU Lesser General Public License
// along with the go-ethereum library. If not, see <http://www.gnu.org/licenses/>.

// Package state provides a caching layer atop the Ethereum state trie.
package state

import (
	"fmt"
	"math/big"
	"sort"
	"sync"

	"github.com/GenaroNetwork/Genaro-Core/common"
	"github.com/GenaroNetwork/Genaro-Core/core/types"
	"github.com/GenaroNetwork/Genaro-Core/crypto"
	"github.com/GenaroNetwork/Genaro-Core/log"
	"github.com/GenaroNetwork/Genaro-Core/rlp"
	"github.com/GenaroNetwork/Genaro-Core/trie"
	"github.com/GenaroNetwork/Genaro-Core/common/hexutil"
	"time"
	"encoding/hex"
)

type revision struct {
	id           int
	journalIndex int
}

var (
	// emptyState is the known hash of an empty state trie entry.
	emptyState = crypto.Keccak256Hash(nil)

	// emptyCode is the known hash of the empty EVM bytecode.
	emptyCode = crypto.Keccak256Hash(nil)
)

// StateDBs within the ethereum protocol are used to store anything
// within the merkle trie. StateDBs take care of caching and storing
// nested states. It's the general query interface to retrieve:
// * Contracts
// * Accounts
type StateDB struct {
	db   Database
	trie Trie

	// This map holds 'live' objects, which will get modified while processing a state transition.
	stateObjects      map[common.Address]*stateObject
	stateObjectsDirty map[common.Address]struct{}

	// DB error.
	// State objects are used by the consensus core and VM which are
	// unable to deal with database-level errors. Any error that occurs
	// during a database read is memoized here and will eventually be returned
	// by StateDB.Commit.
	dbErr error

	// The refund counter, also used by state transitioning.
	refund uint64

	thash, bhash common.Hash
	txIndex      int
	logs         map[common.Hash][]*types.Log
	logSize      uint

	preimages map[common.Hash][]byte

	// Journal of state modifications. This is the backbone of
	// Snapshot and RevertToSnapshot.
	journal        journal
	validRevisions []revision
	nextRevisionId int

	lock sync.Mutex
}

// Create a new state from a given trie.
func New(root common.Hash, db Database) (*StateDB, error) {
	tr, err := db.OpenTrie(root)
	if err != nil {
		return nil, err
	}
	return &StateDB{
		db:                db,
		trie:              tr,
		stateObjects:      make(map[common.Address]*stateObject),
		stateObjectsDirty: make(map[common.Address]struct{}),
		logs:              make(map[common.Hash][]*types.Log),
		preimages:         make(map[common.Hash][]byte),
	}, nil
}

// setError remembers the first non-nil error it is called with.
func (self *StateDB) setError(err error) {
	if self.dbErr == nil {
		self.dbErr = err
	}
}

func (self *StateDB) Error() error {
	return self.dbErr
}

// Reset clears out all ephemeral state objects from the state db, but keeps
// the underlying state trie to avoid reloading data for the next operations.
func (self *StateDB) Reset(root common.Hash) error {
	tr, err := self.db.OpenTrie(root)
	if err != nil {
		return err
	}
	self.trie = tr
	self.stateObjects = make(map[common.Address]*stateObject)
	self.stateObjectsDirty = make(map[common.Address]struct{})
	self.thash = common.Hash{}
	self.bhash = common.Hash{}
	self.txIndex = 0
	self.logs = make(map[common.Hash][]*types.Log)
	self.logSize = 0
	self.preimages = make(map[common.Hash][]byte)
	self.clearJournalAndRefund()
	return nil
}

func (self *StateDB) AddLog(log *types.Log) {
	self.journal = append(self.journal, addLogChange{txhash: self.thash})

	log.TxHash = self.thash
	log.BlockHash = self.bhash
	log.TxIndex = uint(self.txIndex)
	log.Index = self.logSize
	self.logs[self.thash] = append(self.logs[self.thash], log)
	self.logSize++
}

func (self *StateDB) GetLogs(hash common.Hash) []*types.Log {
	return self.logs[hash]
}

func (self *StateDB) Logs() []*types.Log {
	var logs []*types.Log
	for _, lgs := range self.logs {
		logs = append(logs, lgs...)
	}
	return logs
}

// AddPreimage records a SHA3 preimage seen by the VM.
func (self *StateDB) AddPreimage(hash common.Hash, preimage []byte) {
	if _, ok := self.preimages[hash]; !ok {
		self.journal = append(self.journal, addPreimageChange{hash: hash})
		pi := make([]byte, len(preimage))
		copy(pi, preimage)
		self.preimages[hash] = pi
	}
}

// Preimages returns a list of SHA3 preimages that have been submitted.
func (self *StateDB) Preimages() map[common.Hash][]byte {
	return self.preimages
}

func (self *StateDB) AddRefund(gas uint64) {
	self.journal = append(self.journal, refundChange{prev: self.refund})
	self.refund += gas
}

// Exist reports whether the given account address exists in the state.
// Notably this also returns true for suicided accounts.
func (self *StateDB) Exist(addr common.Address) bool {
	return self.getStateObject(addr) != nil
}

// Empty returns whether the state object is either non-existent
// or empty according to the EIP161 specification (balance = nonce = code = 0)
func (self *StateDB) Empty(addr common.Address) bool {
	so := self.getStateObject(addr)
	return so == nil || so.empty()
}

// Retrieve the balance from the given address or 0 if object not found
func (self *StateDB) GetBalance(addr common.Address) *big.Int {
	stateObject := self.getStateObject(addr)
	if stateObject != nil {
		return stateObject.Balance()
	}
	return common.Big0
}

func (self *StateDB) GetNonce(addr common.Address) uint64 {
	stateObject := self.getStateObject(addr)
	if stateObject != nil {
		return stateObject.Nonce()
	}

	return 0
}

func (self *StateDB) GetCode(addr common.Address) []byte {
	stateObject := self.getStateObject(addr)
	if stateObject != nil {
		return stateObject.Code(self.db)
	}
	return nil
}

func (self *StateDB) GetCodeSize(addr common.Address) int {
	stateObject := self.getStateObject(addr)
	if stateObject == nil {
		return 0
	}
	if stateObject.code != nil {
		return len(stateObject.code)
	}
	size, err := self.db.ContractCodeSize(stateObject.addrHash, common.BytesToHash(stateObject.CodeHash()))
	if err != nil {
		self.setError(err)
	}
	return size
}

func (self *StateDB) GetCodeHash(addr common.Address) common.Hash {
	stateObject := self.getStateObject(addr)
	if stateObject == nil {
		return common.Hash{}
	}
	return common.BytesToHash(stateObject.CodeHash())
}

// only used in genaro
func (self *StateDB) GetGenaroCodeHash(addr common.Address) string {
	stateObject := self.getStateObject(addr)
	if stateObject == nil {
		return ""
	}
	return hexutil.Encode(stateObject.CodeHash())
}

func (self *StateDB) GetState(a common.Address, b common.Hash) common.Hash {
	stateObject := self.getStateObject(a)
	if stateObject != nil {
		return stateObject.GetState(self.db, b)
	}
	return common.Hash{}
}

// Database retrieves the low level database supporting the lower level trie ops.
func (self *StateDB) Database() Database {
	return self.db
}

// StorageTrie returns the storage trie of an account.
// The return value is a copy and is nil for non-existent accounts.
func (self *StateDB) StorageTrie(a common.Address) Trie {
	stateObject := self.getStateObject(a)
	if stateObject == nil {
		return nil
	}
	cpy := stateObject.deepCopy(self, nil)
	return cpy.updateTrie(self.db)
}

func (self *StateDB) HasSuicided(addr common.Address) bool {
	stateObject := self.getStateObject(addr)
	if stateObject != nil {
		return stateObject.suicided
	}
	return false
}

/*
 * SETTERS
 */

// AddBalance adds amount to the account associated with addr
func (self *StateDB) AddBalance(addr common.Address, amount *big.Int) {
	stateObject := self.GetOrNewStateObject(addr)
	if stateObject != nil {
		stateObject.AddBalance(amount)
	}
}

// SubBalance subtracts amount from the account associated with addr
func (self *StateDB) SubBalance(addr common.Address, amount *big.Int) {
	stateObject := self.GetOrNewStateObject(addr)
	if stateObject != nil {
		stateObject.SubBalance(amount)
	}
}

func (self *StateDB) SetBalance(addr common.Address, amount *big.Int) {
	stateObject := self.GetOrNewStateObject(addr)
	if stateObject != nil {
		stateObject.SetBalance(amount)
	}
}

func (self *StateDB) SetNonce(addr common.Address, nonce uint64) {
	stateObject := self.GetOrNewStateObject(addr)
	if stateObject != nil {
		stateObject.SetNonce(nonce)
	}
}

func (self *StateDB) SetCode(addr common.Address, code []byte) {
	stateObject := self.GetOrNewStateObject(addr)
	if stateObject != nil {
		stateObject.SetCode(crypto.Keccak256Hash(code), code)
	}
}

// only used in genaro genesis init
func (self *StateDB) SetCodeHash(addr common.Address, codeHash []byte) {
	stateObject := self.GetOrNewStateObject(addr)
	if stateObject != nil {
		stateObject.SetCodeHash(codeHash)
	}
}

func (self *StateDB) SetState(addr common.Address, key common.Hash, value common.Hash) {
	stateObject := self.GetOrNewStateObject(addr)
	if stateObject != nil {
		stateObject.SetState(self.db, key, value)
	}
}

// Suicide marks the given account as suicided.
// This clears the account balance.
//
// The account's state object is still available until the state is committed,
// getStateObject will return a non-nil account after Suicide.
func (self *StateDB) Suicide(addr common.Address) bool {
	stateObject := self.getStateObject(addr)
	if stateObject == nil {
		return false
	}
	self.journal = append(self.journal, suicideChange{
		account:     &addr,
		prev:        stateObject.suicided,
		prevbalance: new(big.Int).Set(stateObject.Balance()),
	})
	stateObject.markSuicided()
	stateObject.data.Balance = new(big.Int)

	return true
}

//
// Setting, updating & deleting state object methods
//

// updateStateObject writes the given object to the trie.
func (self *StateDB) updateStateObject(stateObject *stateObject) {
	addr := stateObject.Address()
	data, err := rlp.EncodeToBytes(stateObject)
	if err != nil {
		panic(fmt.Errorf("can't encode object at %x: %v", addr[:], err))
	}
	self.setError(self.trie.TryUpdate(addr[:], data))
}

// deleteStateObject removes the given object from the state trie.
func (self *StateDB) deleteStateObject(stateObject *stateObject) {
	stateObject.deleted = true
	addr := stateObject.Address()
	self.setError(self.trie.TryDelete(addr[:]))
}

// Retrieve a state object given my the address. Returns nil if not found.
func (self *StateDB) getStateObject(addr common.Address) (stateObject *stateObject) {
	// Prefer 'live' objects.
	if obj := self.stateObjects[addr]; obj != nil {
		if obj.deleted {
			return nil
		}
		return obj
	}

	// Load the object from the database.
	enc, err := self.trie.TryGet(addr[:])
	if len(enc) == 0 {
		self.setError(err)
		return nil
	}
	var data Account
	if err := rlp.DecodeBytes(enc, &data); err != nil {
		log.Error("Failed to decode state object", "addr", addr, "err", err)
		return nil
	}
	// Insert into the live set.
	obj := newObject(self, addr, data, self.MarkStateObjectDirty)
	self.setStateObject(obj)
	return obj
}

func (self *StateDB) setStateObject(object *stateObject) {
	self.stateObjects[object.Address()] = object
}

// Retrieve a state object or create a new state object if nil
func (self *StateDB) GetOrNewStateObject(addr common.Address) *stateObject {
	stateObject := self.getStateObject(addr)
	if stateObject == nil || stateObject.deleted {
		stateObject, _ = self.createObject(addr)
	}
	return stateObject
}

// MarkStateObjectDirty adds the specified object to the dirty map to avoid costly
// state object cache iteration to find a handful of modified ones.
func (self *StateDB) MarkStateObjectDirty(addr common.Address) {
	self.stateObjectsDirty[addr] = struct{}{}
}

// createObject creates a new state object. If there is an existing account with
// the given address, it is overwritten and returned as the second return value.
func (self *StateDB) createObject(addr common.Address) (newobj, prev *stateObject) {
	prev = self.getStateObject(addr)
	newobj = newObject(self, addr, Account{}, self.MarkStateObjectDirty)
	newobj.setNonce(0) // sets the object to dirty
	if prev == nil {
		self.journal = append(self.journal, createObjectChange{account: &addr})
	} else {
		self.journal = append(self.journal, resetObjectChange{prev: prev})
	}
	self.setStateObject(newobj)
	return newobj, prev
}

// CreateAccount explicitly creates a state object. If a state object with the address
// already exists the balance is carried over to the new account.
//
// CreateAccount is called during the EVM CREATE operation. The situation might arise that
// a contract does the following:
//
//   1. sends funds to sha(account ++ (nonce + 1))
//   2. tx_create(sha(account ++ nonce)) (note that this gets the address of 1)
//
// Carrying over the balance ensures that Ether doesn't disappear.
func (self *StateDB) CreateAccount(addr common.Address) {
	new, prev := self.createObject(addr)
	if prev != nil {
		new.setBalance(prev.data.Balance)
	}
}

func (db *StateDB) ForEachStorage(addr common.Address, cb func(key, value common.Hash) bool) {
	so := db.getStateObject(addr)
	if so == nil {
		return
	}

	// When iterating over the storage check the cache first
	for h, value := range so.cachedStorage {
		cb(h, value)
	}

	it := trie.NewIterator(so.getTrie(db.db).NodeIterator(nil))
	for it.Next() {
		// ignore cached values
		key := common.BytesToHash(db.trie.GetKey(it.Key))
		if _, ok := so.cachedStorage[key]; !ok {
			cb(key, common.BytesToHash(it.Value))
		}
	}
}

// Copy creates a deep, independent copy of the state.
// Snapshots of the copied state cannot be applied to the copy.
func (self *StateDB) Copy() *StateDB {
	self.lock.Lock()
	defer self.lock.Unlock()

	// Copy all the basic fields, initialize the memory ones
	state := &StateDB{
		db:                self.db,
		trie:              self.db.CopyTrie(self.trie),
		stateObjects:      make(map[common.Address]*stateObject, len(self.stateObjectsDirty)),
		stateObjectsDirty: make(map[common.Address]struct{}, len(self.stateObjectsDirty)),
		refund:            self.refund,
		logs:              make(map[common.Hash][]*types.Log, len(self.logs)),
		logSize:           self.logSize,
		preimages:         make(map[common.Hash][]byte),
	}
	// Copy the dirty states, logs, and preimages
	for addr := range self.stateObjectsDirty {
		state.stateObjects[addr] = self.stateObjects[addr].deepCopy(state, state.MarkStateObjectDirty)
		state.stateObjectsDirty[addr] = struct{}{}
	}
	for hash, logs := range self.logs {
		state.logs[hash] = make([]*types.Log, len(logs))
		copy(state.logs[hash], logs)
	}
	for hash, preimage := range self.preimages {
		state.preimages[hash] = preimage
	}
	return state
}

// Snapshot returns an identifier for the current revision of the state.
func (self *StateDB) Snapshot() int {
	id := self.nextRevisionId
	self.nextRevisionId++
	self.validRevisions = append(self.validRevisions, revision{id, len(self.journal)})
	return id
}

// RevertToSnapshot reverts all state changes made since the given revision.
func (self *StateDB) RevertToSnapshot(revid int) {
	// Find the snapshot in the stack of valid snapshots.
	idx := sort.Search(len(self.validRevisions), func(i int) bool {
		return self.validRevisions[i].id >= revid
	})
	if idx == len(self.validRevisions) || self.validRevisions[idx].id != revid {
		panic(fmt.Errorf("revision id %v cannot be reverted", revid))
	}
	snapshot := self.validRevisions[idx].journalIndex

	// Replay the journal to undo changes.
	for i := len(self.journal) - 1; i >= snapshot; i-- {
		self.journal[i].undo(self)
	}
	self.journal = self.journal[:snapshot]

	// Remove invalidated snapshots from the stack.
	self.validRevisions = self.validRevisions[:idx]
}

// GetRefund returns the current value of the refund counter.
func (self *StateDB) GetRefund() uint64 {
	return self.refund
}

// Finalise finalises the state by removing the self destructed objects
// and clears the journal as well as the refunds.
func (s *StateDB) Finalise(deleteEmptyObjects bool) {
	for addr := range s.stateObjectsDirty {
		stateObject := s.stateObjects[addr]
		if stateObject.suicided || (deleteEmptyObjects && stateObject.empty()) {
			s.deleteStateObject(stateObject)
		} else {
			stateObject.updateRoot(s.db)
			s.updateStateObject(stateObject)
		}
	}
	// Invalidate journal because reverting across transactions is not allowed.
	s.clearJournalAndRefund()
}

// IntermediateRoot computes the current root hash of the state trie.
// It is called in between transactions to get the root hash that
// goes into transaction receipts.
func (s *StateDB) IntermediateRoot(deleteEmptyObjects bool) common.Hash {
	s.Finalise(deleteEmptyObjects)
	return s.trie.Hash()
}

// Prepare sets the current transaction hash and index and block hash which is
// used when the EVM emits new state logs.
func (self *StateDB) Prepare(thash, bhash common.Hash, ti int) {
	self.thash = thash
	self.bhash = bhash
	self.txIndex = ti
}

// DeleteSuicides flags the suicided objects for deletion so that it
// won't be referenced again when called / queried up on.
//
// DeleteSuicides should not be used for consensus related updates
// under any circumstances.
func (s *StateDB) DeleteSuicides() {
	// Reset refund so that any used-gas calculations can use this method.
	s.clearJournalAndRefund()

	for addr := range s.stateObjectsDirty {
		stateObject := s.stateObjects[addr]

		// If the object has been removed by a suicide
		// flag the object as deleted.
		if stateObject.suicided {
			stateObject.deleted = true
		}
		delete(s.stateObjectsDirty, addr)
	}
}

func (s *StateDB) clearJournalAndRefund() {
	s.journal = nil
	s.validRevisions = s.validRevisions[:0]
	s.refund = 0
}

// Commit writes the state to the underlying in-memory trie database.
func (s *StateDB) Commit(deleteEmptyObjects bool) (root common.Hash, err error) {
	defer s.clearJournalAndRefund()

	// Commit objects to the trie.
	for addr, stateObject := range s.stateObjects {
		_, isDirty := s.stateObjectsDirty[addr]
		switch {
		case stateObject.suicided || (isDirty && deleteEmptyObjects && stateObject.empty()):
			// If the object has been removed, don't bother syncing it
			// and just mark it for deletion in the trie.
			s.deleteStateObject(stateObject)
		case isDirty:
			// Write any contract code associated with the state object
			if stateObject.code != nil && stateObject.dirtyCode {
				s.db.TrieDB().Insert(common.BytesToHash(stateObject.CodeHash()), stateObject.code)
				stateObject.dirtyCode = false
			}
			// Write any storage changes in the state object to its storage trie.
			if err := stateObject.CommitTrie(s.db); err != nil {
				return common.Hash{}, err
			}
			// Update the object in the main account trie.
			s.updateStateObject(stateObject)
		}
		delete(s.stateObjectsDirty, addr)
	}
	// Write trie changes.
	root, err = s.trie.Commit(func(leaf []byte, parent common.Hash) error {
		var account Account
		if err := rlp.DecodeBytes(leaf, &account); err != nil {
			return nil
		}
		if account.Root != emptyState {
			s.db.TrieDB().Reference(account.Root, parent)
		}
		code := common.BytesToHash(account.CodeHash)
		if code != emptyCode {
			s.db.TrieDB().Reference(code, parent)
		}
		return nil
	})
	log.Debug("Trie cache stats after commit", "misses", trie.CacheMisses(), "unloads", trie.CacheUnloads())
	return root, err
}

// UpdateHeft updates the heft value of sentinel's nodeid
func (self *StateDB)UpdateHeft(id common.Address, heft uint64 , blockNumber uint64) bool{
	stateObject := self.GetOrNewStateObject(id)
	if stateObject != nil {
		stateObject.UpdateHeft(heft, blockNumber)
		return true
	}
	return false
}

// GetHeft gets the heft value of sentinel's nodeid
func (self *StateDB)GetHeft(id common.Address) (uint64, error){
	stateObject := self.getStateObject(id)
	if stateObject != nil {
		return stateObject.GetHeft(), nil
	}
	return 0, nil
}

// get heft log by sentinel's nodeid
func (self *StateDB)GetHeftLog(id common.Address) types.NumLogs{
	stateObject := self.getStateObject(id)
	if stateObject != nil {
		return stateObject.GetHeftLog()
	}
	return nil
}

// get heft change in (blockNumStart,blockNumEnd)
func (self *StateDB)GetHeftRangeDiff(id common.Address, blockNumStart uint64, blockNumEnd uint64) uint64{
	stateObject := self.getStateObject(id)
	if stateObject != nil {
		return stateObject.GetHeftRangeDiff(blockNumStart,blockNumEnd)
	}
	return 0
}

// get the heft change in lastBlock
// lastBlockNum the last block number
func (self *StateDB)GetHeftLastDiff(id common.Address, lastBlockNum uint64) uint64{
	stateObject := self.getStateObject(id)
	if stateObject != nil {
		logs := stateObject.GetHeftLog()
		diff,blockNum := logs.GetLastDiff()
		if blockNum != lastBlockNum {
			diff = 0
		}
		return diff
	}
	return 0
}

// UpdateStake updates the stake value of sentinel's nodeid
func (self *StateDB)UpdateStake(id common.Address, stake uint64, blockNumber uint64) bool{
	stateObject := self.GetOrNewStateObject(id)
	if stateObject != nil {
		stateObject.UpdateStake(stake,blockNumber)
		return true
	}
	return false
}


func (self *StateDB)DeleteStake(id common.Address, stake uint64, blockNumber uint64) (bool, uint64) {
	stateObject := self.GetOrNewStateObject(id)
	if stateObject != nil {
		alreadyPunishment := stateObject.DeleteStake(stake,blockNumber)
		return true, alreadyPunishment
	}
	return false, 0
}

func (self *StateDB)BackStake(id common.Address, blockNumber uint64) (bool, uint64) {
	stateObject := self.GetOrNewStateObject(id)
	if stateObject != nil {
		stake := stateObject.GetStake()
		stateObject.DeleteStake(stake,blockNumber)
		mount := big.NewInt(int64(stake))
		mount.Mul(mount, big.NewInt(1000000000000000000))
		stateObject.AddBalance(mount)
		return true, stake
	}
	return false, 0
}

// GetStake gets the stake value of sentinel's nodeid
func (self *StateDB)GetStake(id common.Address) (uint64, error){
	stateObject := self.getStateObject(id)
	if stateObject != nil {
		return stateObject.GetStake(), nil
	}
	return 0, nil
}


// get stake log by sentinel's nodeid
func (self *StateDB)GetStakeLog(id common.Address) types.NumLogs{
	stateObject := self.getStateObject(id)
	if stateObject != nil {
		return stateObject.GetStakeLog()
	}
	return nil
}

// get stake change in (blockNumStart,blockNumEnd)
func (self *StateDB)GetStakeRangeDiff(id common.Address, blockNumStart uint64, blockNumEnd uint64) uint64{
	stateObject := self.getStateObject(id)
	if stateObject != nil {
		return stateObject.GetStakeRangeDiff(blockNumStart,blockNumEnd)
	}
	return 0
}

// add a new candidate
func (self *StateDB)AddCandidate(candidate common.Address) bool {
	stateObject := self.GetOrNewStateObject(common.CandidateSaveAddress)
	if stateObject != nil {
		stateObject.AddCandidate(candidate)
		return true
	}
	return false
}

// get all Candidates
func (self *StateDB)GetCandidates() Candidates{
	stateObject := self.getStateObject(common.CandidateSaveAddress)
	if stateObject != nil {
		return stateObject.GetCandidates()
	}
	return nil
}

func (self *StateDB)GetCommitteeRank(blockNumStart uint64, blockNumEnd uint64) ([]common.Address, []uint64){
	stateObject := self.getStateObject(common.CandidateSaveAddress)
	if stateObject != nil {
		candidateInfos := self.GetCandidatesInfoInRange(blockNumStart, blockNumEnd)
		return Rank(candidateInfos)
	}
	return nil,nil
}

// get CandidateInfo in given range
func (self *StateDB)GetCandidatesInfoInRange(blockNumStart uint64, blockNumEnd uint64) []CandidateInfo {
	stateObject := self.getStateObject(common.CandidateSaveAddress)
	if stateObject != nil {
		candidates := stateObject.GetCandidates()
		CandidateInfoArray := make([]CandidateInfo,len(candidates))
		for id,candidate := range candidates {
			CandidateInfoArray[id].Signer = candidate
			CandidateInfoArray[id].Heft = self.GetHeftRangeDiff(candidate, blockNumStart, blockNumEnd)
			CandidateInfoArray[id].Stake = self.GetStakeRangeDiff(candidate, blockNumStart, blockNumEnd)
		}
		return CandidateInfoArray
	}
	return nil
}

func (self *StateDB)UpdateBucketProperties(userid common.Address, bucketid string, size uint64, backup uint64, timestart uint64, timeend uint64) bool {
	stateObject := self.GetOrNewStateObject(userid)
	if stateObject != nil {
		stateObject.UpdateBucketProperties(bucketid, size, backup, timestart, timeend)
		return true
	}
	return true
}

// GetStorageSize gets the "SSIZE" value of user's file
func (self *StateDB)GetStorageSize(userid common.Address, bucketID [32]byte)  (uint64, error) {
	stateObject := self.getStateObject(userid)
	if stateObject != nil {
		return stateObject.GetStorageSize(string(bucketID[:])), nil
	}
	return 0, nil
}

// GetStorageGasPrice gets the "STORAGEGASPRICE" value of user's file
func (self *StateDB)GetStorageGasPrice(userid common.Address, bucketID [32]byte)  (uint64, error) {
	stateObject := self.getStateObject(userid)
	if stateObject != nil {
		return stateObject.GetStorageGasPrice(string(bucketID[:])), nil
	}
	return 0, nil
}

// GetStorageUsed gets the the "STORAGEGASUSED" value of user's file
func (self *StateDB)GetStorageGasUsed(userid common.Address, bucketID [32]byte)  (uint64, error) {
	stateObject := self.getStateObject(userid)
	if stateObject != nil {
		return stateObject.GetStorageGasUsed(string(bucketID[:])), nil
	}
	return 0, nil
}

// GetStorageGas gets the the "STORAGEGAS" value of user's file
func (self *StateDB)GetStorageGas(userid common.Address, bucketID [32]byte)  (uint64, error) {
	stateObject := self.getStateObject(userid)
	if stateObject != nil {
		return stateObject.GetStorageGas(string(bucketID[:])), nil
	}
	return 0, nil
}

func (self *StateDB)SpecialTxTypeMortgageInit(address common.Address, specialTxTypeMortgageInit types.SpecialTxTypeMortgageInit) bool {
	stateObject := self.GetOrNewStateObject(address)
	if stateObject != nil {
		return stateObject.SpecialTxTypeMortgageInit(specialTxTypeMortgageInit)
	}
	return false
}

func (self *StateDB) SynchronizeShareKey(address common.Address, synchronizeShareKey types.SynchronizeShareKey) bool {
	stateObject := self.GetOrNewStateObject(address)
	if stateObject != nil {
		return stateObject.SynchronizeShareKey(synchronizeShareKey)
	}
	return false
}
// UpdateTraffic updates the traffic value of sentinel's nodeid
func (self *StateDB)UpdateTraffic(id common.Address, traffic uint64) bool{
	stateObject := self.GetOrNewStateObject(id)
	if stateObject != nil {
		stateObject.UpdateTraffic(traffic)
		return true
	}
	return false
}

func (self *StateDB) GetTraffic(addr common.Address) uint64{
	stateObject := self.getStateObject(addr)
	if stateObject != nil {
		return stateObject.GetTraffic()
	}
	return 0
}

func (self *StateDB) GetBuckets(addr common.Address) (map[string]interface{}, error) {
	stateObject := self.getStateObject(addr)
	if stateObject != nil {
		return stateObject.GetBuckets(), nil
	}
	return nil, nil
}

func (self *StateDB) GetStorageNodes(addr common.Address) []string {
	stateObject := self.getStateObject(addr)
	if stateObject != nil {
		return stateObject.GetStorageNodes()
	}
	return nil
}

//根据用户id和fileID,dataVersion获取交易日志
func (self *StateDB)TxLogByDataVersionRead(address common.Address,fileID [32]byte,dataVersion string) (map[common.Address] *hexutil.Big, error){
	fileIDToString := hex.EncodeToString(fileID[:])
	stateObject := self.getStateObject(address)
	if stateObject != nil {
		return stateObject.TxLogByDataVersionRead(fileIDToString,dataVersion)
	}
	return nil,nil
}
//根据用户id和fileID开启定时同步日志接口
func (self *StateDB)TxLogBydataVersionUpdate(address common.Address,fileID [32]byte) bool {
	fileIDToString := hex.EncodeToString(fileID[:])
	stateObject := self.getStateObject(address)
	if stateObject != nil {
		resultTmp,tag := stateObject.TxLogBydataVersionUpdate(fileIDToString)
		if !tag {
			return false
		}
		TimeLimit := (resultTmp.EndTime - time.Now().Unix())/86400
		tmp := big.NewInt(TimeLimit * int64(len(resultTmp.MortgageTable)))
		timeLimitGas := tmp.Mul(tmp,self.GetOneDaySyncLogGsaCost())
		stateObject.setBalance(timeLimitGas)
		newStateObject := self.getStateObject(common.SpecialSyncAddress)
		newStateObject.AddBalance(timeLimitGas)
		return true
	}
	return false
}


func (self *StateDB) GetAccountAttributes(addr common.Address) types.GenaroData {
	stateObject := self.getStateObject(addr)
	if stateObject != nil {
		return stateObject.GetAccountAttributes()
	}
	return types.GenaroData{}
}


func (self *StateDB)SpecialTxTypeSyncSidechainStatus(address common.Address, SpecialTxTypeSyncSidechainStatus types.SpecialTxTypeMortgageInit) (map[common.Address] *big.Int, bool) {
	stateObject := self.GetOrNewStateObject(address)
	if stateObject != nil {
		restlt,flag := stateObject.SpecialTxTypeSyncSidechainStatus(SpecialTxTypeSyncSidechainStatus)
		if true == flag {
			return restlt, true
		}
	}
	return nil,false
}

func (self *StateDB)SyncStakeNode(address common.Address,s []string) error {

	currentStakePrice := self.GetStakePerNodePrice()

	stateObject := self.GetOrNewStateObject(address)
	var err error = nil
	if stateObject != nil {
		err = stateObject.SyncStakeNode(s, currentStakePrice)
	}
	return err
}


func (self *StateDB)SyncNode2Address(node2UserAccountIndexAddress common.Address, s []string, userAddress string) error {
	stateObject := self.GetOrNewStateObject(node2UserAccountIndexAddress)
	var err error = nil
	if stateObject != nil {
		err = stateObject.SyncNode2Address(s, userAddress)
	}
	return err
}

func (self *StateDB)GetAddressByNode(s string) string {
	stateObject := self.GetOrNewStateObject(common.StakeNode2StakeAddress)
	var address string
	if stateObject != nil {
		address = stateObject.GetAddressByNode(s)
	}
	return address
}

//add one back stake to list
func (self *StateDB)AddAlreadyBackStack(backStack common.AlreadyBackStake) bool {
	stateObject := self.GetOrNewStateObject(common.BackStakeAddress)
	if stateObject != nil {
		stateObject.AddAlreadyBackStack(backStack)
		return true
	}
	return false
}

//get all back stake
func (self *StateDB)GetAlreadyBackStakeList() (bool,common.BackStakeList) {
	stateObject := self.GetOrNewStateObject(common.BackStakeAddress)
	if stateObject != nil {
		backStacks := stateObject.GetAlreadyBackStakeList()
		return true,backStacks
	}
	return false,nil
}

//set back stake list
func (self *StateDB)SetAlreadyBackStakeList(backStacks common.BackStakeList) bool {
	stateObject := self.GetOrNewStateObject(common.BackStakeAddress)
	if stateObject != nil {
		stateObject.SetAlreadyBackStakeList(backStacks)
		return true
	}
	return false
}


// UpdateFileSharePublicKey updates the user's public key
func (self *StateDB)UpdateFileSharePublicKey(id common.Address, publicKey string) bool{
	stateObject := self.GetOrNewStateObject(id)
	if stateObject != nil {
		stateObject.UpdateFileSharePublicKey(publicKey)
		return true
	}
	return false
}

func (self *StateDB) GetFileSharePublicKey(addr common.Address) string {
	stateObject := self.getStateObject(addr)
	if stateObject != nil {
		return stateObject.GetFileSharePublicKey()
	}
	return ""
}

func (self *StateDB) UnlockSharedKey(address common.Address,shareKeyId string) bool{
	stateObject := self.GetOrNewStateObject(address)
	if stateObject != nil {
		synchronizeShareKey := stateObject.UnlockSharedKey(shareKeyId)
		var synchronizeShareKeyTmp types.SynchronizeShareKey
		if synchronizeShareKeyTmp == synchronizeShareKey {
			return false
		}
		if "" != synchronizeShareKey.ShareKeyId && 0 == synchronizeShareKey.Status {
			stateObject.SubBalance(synchronizeShareKey.Shareprice.ToInt())
			FromAccountstateObject := self.GetOrNewStateObject(synchronizeShareKey.FromAccount)
			FromAccountstateObject.AddBalance(synchronizeShareKey.Shareprice.ToInt())
		}
		return true
	}
	return false
}

func (self *StateDB) CheckUnlockSharedKey(address common.Address,shareKeyId string) bool {
	stateObject := self.getStateObject(address)
	if stateObject != nil {
		return stateObject.CheckUnlockSharedKey(shareKeyId)
	}
	return false
}

<<<<<<< HEAD
func (self *StateDB)UpdateBucketApplyPrice(address common.Address,	price *hexutil.Big) bool {
	stateObject := self.GetOrNewStateObject(address)
	if stateObject != nil {
		stateObject.UpdateBucketApplyPrice(price)
=======
func (self *StateDB)AddLastRootState(statehash common.Hash, blockNumber uint64) bool {
	stateObject := self.getStateObject(common.LastSynStateSaveAddress)
	if stateObject != nil {
		stateObject.AddLastRootState(statehash,blockNumber)
>>>>>>> ae8debd5
		return true
	}
	return false
}

<<<<<<< HEAD
func (self *StateDB)GetBucketApplyPrice() *big.Int {
	stateObject := self.GetOrNewStateObject(common.GenaroPriceAddress)
	if stateObject != nil {
		return stateObject.GetBucketApplyPrice()
	}
	return common.DefaultBucketApplyGasPerGPerDay
}

func (self *StateDB)UpdateTrafficApplyPrice(address common.Address, price *hexutil.Big) bool {
	stateObject := self.GetOrNewStateObject(address)
	if stateObject != nil {
		stateObject.UpdateTrafficApplyPrice(price)
=======
func (self *StateDB)SetLastSynBlockNum(blockNumber uint64) bool {
	stateObject := self.getStateObject(common.LastSynStateSaveAddress)
	if stateObject != nil {
		stateObject.SetLastSynBlockNum(blockNumber)
>>>>>>> ae8debd5
		return true
	}
	return false
}

<<<<<<< HEAD
func (self *StateDB)GetTrafficApplyPrice() *big.Int {
	stateObject := self.GetOrNewStateObject(common.GenaroPriceAddress)
	if stateObject != nil {
		return stateObject.GetTrafficApplyPrice()
	}
	return common.DefaultTrafficApplyGasPerG
}

func (self *StateDB)UpdateStakePerNodePrice(address common.Address, price *hexutil.Big) bool {
	stateObject := self.GetOrNewStateObject(address)
	if stateObject != nil {
		stateObject.UpdateStakePerNodePrice(price)
		return true
	}
	return false
}

func (self *StateDB)GetStakePerNodePrice() *big.Int {
	stateObject := self.GetOrNewStateObject(common.GenaroPriceAddress)
	if stateObject != nil {
		return stateObject.GetStakePerNodePrice()
	}
	return common.DefaultStakeValuePerNode
}

func (self *StateDB)GetGenaroPrice() *types.GenaroPrice {
	stateObject := self.GetOrNewStateObject(common.GenaroPriceAddress)
	if stateObject != nil {
		return stateObject.GetGenaroPrice()
	}
	return nil
}


func (self *StateDB)UpdateOneDayGesCost(address common.Address, price *hexutil.Big) bool {
	stateObject := self.GetOrNewStateObject(address)
	if stateObject != nil {
		stateObject.UpdateOneDayGesCost(price)
		return true
	}
	return false
}

func (self *StateDB)UpdateOneDaySyncLogGsaCost(address common.Address, price *hexutil.Big) bool {
	stateObject := self.GetOrNewStateObject(address)
	if stateObject != nil {
		stateObject.UpdateOneDaySyncLogGsaCost(price)
		return true
	}
	return false
}

func (self *StateDB)GetOneDayGesCost() *big.Int {
	stateObject := self.GetOrNewStateObject(common.GenaroPriceAddress)
	if stateObject != nil {
		return stateObject.GetOneDayGesCost()
	}
	return common.DefaultOneDayMortgageGes
}

func (self *StateDB)GetOneDaySyncLogGsaCost() *big.Int {
	stateObject := self.GetOrNewStateObject(common.GenaroPriceAddress)
	if stateObject != nil {
		return stateObject.GetOneDaySyncLogGsaCost()
	}
	return common.DefaultOneDaySyncLogGsaCost
}
=======
func (self *StateDB)GetLastSynState() *types.LastSynState{
	stateObject := self.getStateObject(common.LastSynStateSaveAddress)
	if stateObject != nil {
		return stateObject.GetLastSynState()
	}
	return nil
}
>>>>>>> ae8debd5
<|MERGE_RESOLUTION|>--- conflicted
+++ resolved
@@ -1054,23 +1054,24 @@
 	return false
 }
 
-<<<<<<< HEAD
 func (self *StateDB)UpdateBucketApplyPrice(address common.Address,	price *hexutil.Big) bool {
 	stateObject := self.GetOrNewStateObject(address)
 	if stateObject != nil {
 		stateObject.UpdateBucketApplyPrice(price)
-=======
+                return true
+        }
+        return false
+}
+
 func (self *StateDB)AddLastRootState(statehash common.Hash, blockNumber uint64) bool {
 	stateObject := self.getStateObject(common.LastSynStateSaveAddress)
 	if stateObject != nil {
 		stateObject.AddLastRootState(statehash,blockNumber)
->>>>>>> ae8debd5
-		return true
-	}
-	return false
-}
-
-<<<<<<< HEAD
+		return true
+	}
+	return false
+}
+
 func (self *StateDB)GetBucketApplyPrice() *big.Int {
 	stateObject := self.GetOrNewStateObject(common.GenaroPriceAddress)
 	if stateObject != nil {
@@ -1083,18 +1084,20 @@
 	stateObject := self.GetOrNewStateObject(address)
 	if stateObject != nil {
 		stateObject.UpdateTrafficApplyPrice(price)
-=======
+                return true
+        }
+        return false
+}
+
 func (self *StateDB)SetLastSynBlockNum(blockNumber uint64) bool {
 	stateObject := self.getStateObject(common.LastSynStateSaveAddress)
 	if stateObject != nil {
 		stateObject.SetLastSynBlockNum(blockNumber)
->>>>>>> ae8debd5
-		return true
-	}
-	return false
-}
-
-<<<<<<< HEAD
+		return true
+	}
+	return false
+}
+
 func (self *StateDB)GetTrafficApplyPrice() *big.Int {
 	stateObject := self.GetOrNewStateObject(common.GenaroPriceAddress)
 	if stateObject != nil {
@@ -1124,6 +1127,14 @@
 	stateObject := self.GetOrNewStateObject(common.GenaroPriceAddress)
 	if stateObject != nil {
 		return stateObject.GetGenaroPrice()
+        }
+        return nil
+}
+
+func (self *StateDB)GetLastSynState() *types.LastSynState{
+	stateObject := self.getStateObject(common.LastSynStateSaveAddress)
+	if stateObject != nil {
+		return stateObject.GetLastSynState()
 	}
 	return nil
 }
@@ -1162,12 +1173,3 @@
 	}
 	return common.DefaultOneDaySyncLogGsaCost
 }
-=======
-func (self *StateDB)GetLastSynState() *types.LastSynState{
-	stateObject := self.getStateObject(common.LastSynStateSaveAddress)
-	if stateObject != nil {
-		return stateObject.GetLastSynState()
-	}
-	return nil
-}
->>>>>>> ae8debd5
