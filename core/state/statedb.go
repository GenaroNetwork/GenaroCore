--- conflicted
+++ resolved
@@ -691,17 +691,10 @@
 }
 
 // UpdateStake updates the stake value of sentinel's nodeid
-<<<<<<< HEAD
 func (self *StateDB)UpdateStake(id common.Address, stake uint64, blockNumber uint64) bool{
 	stateObject := self.GetOrNewStateObject(id)
 	if stateObject != nil {
 		stateObject.UpdateStake(stake,blockNumber)
-=======
-func (self *StateDB)UpdateStake(id common.Address, stake uint64) bool{
-	stateObject := self.GetOrNewStateObject(id)
-	if stateObject != nil {
-		stateObject.UpdateStake(stake)
->>>>>>> a169219b
 		return true
 	}
 	return false
