// Copyright 2014 The go-ethereum Authors
// This file is part of the go-ethereum library.
//
// The go-ethereum library is free software: you can redistribute it and/or modify
// it under the terms of the GNU Lesser General Public License as published by
// the Free Software Foundation, either version 3 of the License, or
// (at your option) any later version.
//
// The go-ethereum library is distributed in the hope that it will be useful,
// but WITHOUT ANY WARRANTY; without even the implied warranty of
// MERCHANTABILITY or FITNESS FOR A PARTICULAR PURPOSE. See the
// GNU Lesser General Public License for more details.
//
// You should have received a copy of the GNU Lesser General Public License
// along with the go-ethereum library. If not, see <http://www.gnu.org/licenses/>.

// Package state provides a caching layer atop the Ethereum state trie.
package state

import (
	"fmt"
	"math/big"
	"sort"
	"sync"

	"github.com/GenaroNetwork/Genaro-Core/common"
	"github.com/GenaroNetwork/Genaro-Core/core/types"
	"github.com/GenaroNetwork/Genaro-Core/crypto"
	"github.com/GenaroNetwork/Genaro-Core/log"
	"github.com/GenaroNetwork/Genaro-Core/rlp"
	"github.com/GenaroNetwork/Genaro-Core/trie"
	"github.com/GenaroNetwork/Genaro-Core/common/hexutil"
	"time"
	"encoding/hex"
)

type revision struct {
	id           int
	journalIndex int
}

var (
	// emptyState is the known hash of an empty state trie entry.
	emptyState = crypto.Keccak256Hash(nil)

	// emptyCode is the known hash of the empty EVM bytecode.
	emptyCode = crypto.Keccak256Hash(nil)
)

// StateDBs within the ethereum protocol are used to store anything
// within the merkle trie. StateDBs take care of caching and storing
// nested states. It's the general query interface to retrieve:
// * Contracts
// * Accounts
type StateDB struct {
	db   Database
	trie Trie

	// This map holds 'live' objects, which will get modified while processing a state transition.
	stateObjects      map[common.Address]*stateObject
	stateObjectsDirty map[common.Address]struct{}

	// DB error.
	// State objects are used by the consensus core and VM which are
	// unable to deal with database-level errors. Any error that occurs
	// during a database read is memoized here and will eventually be returned
	// by StateDB.Commit.
	dbErr error

	// The refund counter, also used by state transitioning.
	refund uint64

	thash, bhash common.Hash
	txIndex      int
	logs         map[common.Hash][]*types.Log
	logSize      uint

	preimages map[common.Hash][]byte

	// Journal of state modifications. This is the backbone of
	// Snapshot and RevertToSnapshot.
	journal        journal
	validRevisions []revision
	nextRevisionId int

	lock sync.Mutex
}

// Create a new state from a given trie.
func New(root common.Hash, db Database) (*StateDB, error) {
	tr, err := db.OpenTrie(root)
	if err != nil {
		return nil, err
	}
	return &StateDB{
		db:                db,
		trie:              tr,
		stateObjects:      make(map[common.Address]*stateObject),
		stateObjectsDirty: make(map[common.Address]struct{}),
		logs:              make(map[common.Hash][]*types.Log),
		preimages:         make(map[common.Hash][]byte),
	}, nil
}

// setError remembers the first non-nil error it is called with.
func (self *StateDB) setError(err error) {
	if self.dbErr == nil {
		self.dbErr = err
	}
}

func (self *StateDB) Error() error {
	return self.dbErr
}

// Reset clears out all ephemeral state objects from the state db, but keeps
// the underlying state trie to avoid reloading data for the next operations.
func (self *StateDB) Reset(root common.Hash) error {
	tr, err := self.db.OpenTrie(root)
	if err != nil {
		return err
	}
	self.trie = tr
	self.stateObjects = make(map[common.Address]*stateObject)
	self.stateObjectsDirty = make(map[common.Address]struct{})
	self.thash = common.Hash{}
	self.bhash = common.Hash{}
	self.txIndex = 0
	self.logs = make(map[common.Hash][]*types.Log)
	self.logSize = 0
	self.preimages = make(map[common.Hash][]byte)
	self.clearJournalAndRefund()
	return nil
}

func (self *StateDB) AddLog(log *types.Log) {
	self.journal = append(self.journal, addLogChange{txhash: self.thash})

	log.TxHash = self.thash
	log.BlockHash = self.bhash
	log.TxIndex = uint(self.txIndex)
	log.Index = self.logSize
	self.logs[self.thash] = append(self.logs[self.thash], log)
	self.logSize++
}

func (self *StateDB) GetLogs(hash common.Hash) []*types.Log {
	return self.logs[hash]
}

func (self *StateDB) Logs() []*types.Log {
	var logs []*types.Log
	for _, lgs := range self.logs {
		logs = append(logs, lgs...)
	}
	return logs
}

// AddPreimage records a SHA3 preimage seen by the VM.
func (self *StateDB) AddPreimage(hash common.Hash, preimage []byte) {
	if _, ok := self.preimages[hash]; !ok {
		self.journal = append(self.journal, addPreimageChange{hash: hash})
		pi := make([]byte, len(preimage))
		copy(pi, preimage)
		self.preimages[hash] = pi
	}
}

// Preimages returns a list of SHA3 preimages that have been submitted.
func (self *StateDB) Preimages() map[common.Hash][]byte {
	return self.preimages
}

func (self *StateDB) AddRefund(gas uint64) {
	self.journal = append(self.journal, refundChange{prev: self.refund})
	self.refund += gas
}

// Exist reports whether the given account address exists in the state.
// Notably this also returns true for suicided accounts.
func (self *StateDB) Exist(addr common.Address) bool {
	return self.getStateObject(addr) != nil
}

// Empty returns whether the state object is either non-existent
// or empty according to the EIP161 specification (balance = nonce = code = 0)
func (self *StateDB) Empty(addr common.Address) bool {
	so := self.getStateObject(addr)
	return so == nil || so.empty()
}

// Retrieve the balance from the given address or 0 if object not found
func (self *StateDB) GetBalance(addr common.Address) *big.Int {
	stateObject := self.getStateObject(addr)
	if stateObject != nil {
		return stateObject.Balance()
	}
	return common.Big0
}

func (self *StateDB) GetNonce(addr common.Address) uint64 {
	stateObject := self.getStateObject(addr)
	if stateObject != nil {
		return stateObject.Nonce()
	}

	return 0
}

func (self *StateDB) GetCode(addr common.Address) []byte {
	stateObject := self.getStateObject(addr)
	if stateObject != nil {
		return stateObject.Code(self.db)
	}
	return nil
}

func (self *StateDB) GetCodeSize(addr common.Address) int {
	stateObject := self.getStateObject(addr)
	if stateObject == nil {
		return 0
	}
	if stateObject.code != nil {
		return len(stateObject.code)
	}
	size, err := self.db.ContractCodeSize(stateObject.addrHash, common.BytesToHash(stateObject.CodeHash()))
	if err != nil {
		self.setError(err)
	}
	return size
}

func (self *StateDB) GetCodeHash(addr common.Address) common.Hash {
	stateObject := self.getStateObject(addr)
	if stateObject == nil {
		return common.Hash{}
	}
	return common.BytesToHash(stateObject.CodeHash())
}

// only used in genaro
func (self *StateDB) GetGenaroCodeHash(addr common.Address) string {
	stateObject := self.getStateObject(addr)
	if stateObject == nil {
		return ""
	}
	return hexutil.Encode(stateObject.CodeHash())
}

func (self *StateDB) GetState(a common.Address, b common.Hash) common.Hash {
	stateObject := self.getStateObject(a)
	if stateObject != nil {
		return stateObject.GetState(self.db, b)
	}
	return common.Hash{}
}

// Database retrieves the low level database supporting the lower level trie ops.
func (self *StateDB) Database() Database {
	return self.db
}

// StorageTrie returns the storage trie of an account.
// The return value is a copy and is nil for non-existent accounts.
func (self *StateDB) StorageTrie(a common.Address) Trie {
	stateObject := self.getStateObject(a)
	if stateObject == nil {
		return nil
	}
	cpy := stateObject.deepCopy(self, nil)
	return cpy.updateTrie(self.db)
}

func (self *StateDB) HasSuicided(addr common.Address) bool {
	stateObject := self.getStateObject(addr)
	if stateObject != nil {
		return stateObject.suicided
	}
	return false
}

/*
 * SETTERS
 */

// AddBalance adds amount to the account associated with addr
func (self *StateDB) AddBalance(addr common.Address, amount *big.Int) {
	stateObject := self.GetOrNewStateObject(addr)
	if stateObject != nil {
		stateObject.AddBalance(amount)
	}
}

// SubBalance subtracts amount from the account associated with addr
func (self *StateDB) SubBalance(addr common.Address, amount *big.Int) {
	stateObject := self.GetOrNewStateObject(addr)
	if stateObject != nil {
		stateObject.SubBalance(amount)
	}
}

func (self *StateDB) SetBalance(addr common.Address, amount *big.Int) {
	stateObject := self.GetOrNewStateObject(addr)
	if stateObject != nil {
		stateObject.SetBalance(amount)
	}
}

func (self *StateDB) SetNonce(addr common.Address, nonce uint64) {
	stateObject := self.GetOrNewStateObject(addr)
	if stateObject != nil {
		stateObject.SetNonce(nonce)
	}
}

func (self *StateDB) SetCode(addr common.Address, code []byte) {
	stateObject := self.GetOrNewStateObject(addr)
	if stateObject != nil {
		stateObject.SetCode(crypto.Keccak256Hash(code), code)
	}
}

// only used in genaro genesis init
func (self *StateDB) SetCodeHash(addr common.Address, codeHash []byte) {
	stateObject := self.GetOrNewStateObject(addr)
	if stateObject != nil {
		stateObject.SetCodeHash(codeHash)
	}
}

func (self *StateDB) SetState(addr common.Address, key common.Hash, value common.Hash) {
	stateObject := self.GetOrNewStateObject(addr)
	if stateObject != nil {
		stateObject.SetState(self.db, key, value)
	}
}

// Suicide marks the given account as suicided.
// This clears the account balance.
//
// The account's state object is still available until the state is committed,
// getStateObject will return a non-nil account after Suicide.
func (self *StateDB) Suicide(addr common.Address) bool {
	stateObject := self.getStateObject(addr)
	if stateObject == nil {
		return false
	}
	self.journal = append(self.journal, suicideChange{
		account:     &addr,
		prev:        stateObject.suicided,
		prevbalance: new(big.Int).Set(stateObject.Balance()),
	})
	stateObject.markSuicided()
	stateObject.data.Balance = new(big.Int)

	return true
}

//
// Setting, updating & deleting state object methods
//

// updateStateObject writes the given object to the trie.
func (self *StateDB) updateStateObject(stateObject *stateObject) {
	addr := stateObject.Address()
	data, err := rlp.EncodeToBytes(stateObject)
	if err != nil {
		panic(fmt.Errorf("can't encode object at %x: %v", addr[:], err))
	}
	self.setError(self.trie.TryUpdate(addr[:], data))
}

// deleteStateObject removes the given object from the state trie.
func (self *StateDB) deleteStateObject(stateObject *stateObject) {
	stateObject.deleted = true
	addr := stateObject.Address()
	self.setError(self.trie.TryDelete(addr[:]))
}

// Retrieve a state object given my the address. Returns nil if not found.
func (self *StateDB) getStateObject(addr common.Address) (stateObject *stateObject) {
	// Prefer 'live' objects.
	if obj := self.stateObjects[addr]; obj != nil {
		if obj.deleted {
			return nil
		}
		return obj
	}

	// Load the object from the database.
	enc, err := self.trie.TryGet(addr[:])
	if len(enc) == 0 {
		self.setError(err)
		return nil
	}
	var data Account
	if err := rlp.DecodeBytes(enc, &data); err != nil {
		log.Error("Failed to decode state object", "addr", addr, "err", err)
		return nil
	}
	// Insert into the live set.
	obj := newObject(self, addr, data, self.MarkStateObjectDirty)
	self.setStateObject(obj)
	return obj
}

func (self *StateDB) setStateObject(object *stateObject) {
	self.stateObjects[object.Address()] = object
}

// Retrieve a state object or create a new state object if nil
func (self *StateDB) GetOrNewStateObject(addr common.Address) *stateObject {
	stateObject := self.getStateObject(addr)
	if stateObject == nil || stateObject.deleted {
		stateObject, _ = self.createObject(addr)
	}
	return stateObject
}

// MarkStateObjectDirty adds the specified object to the dirty map to avoid costly
// state object cache iteration to find a handful of modified ones.
func (self *StateDB) MarkStateObjectDirty(addr common.Address) {
	self.stateObjectsDirty[addr] = struct{}{}
}

// createObject creates a new state object. If there is an existing account with
// the given address, it is overwritten and returned as the second return value.
func (self *StateDB) createObject(addr common.Address) (newobj, prev *stateObject) {
	prev = self.getStateObject(addr)
	newobj = newObject(self, addr, Account{}, self.MarkStateObjectDirty)
	newobj.setNonce(0) // sets the object to dirty
	if prev == nil {
		self.journal = append(self.journal, createObjectChange{account: &addr})
	} else {
		self.journal = append(self.journal, resetObjectChange{prev: prev})
	}
	self.setStateObject(newobj)
	return newobj, prev
}

// CreateAccount explicitly creates a state object. If a state object with the address
// already exists the balance is carried over to the new account.
//
// CreateAccount is called during the EVM CREATE operation. The situation might arise that
// a contract does the following:
//
//   1. sends funds to sha(account ++ (nonce + 1))
//   2. tx_create(sha(account ++ nonce)) (note that this gets the address of 1)
//
// Carrying over the balance ensures that Ether doesn't disappear.
func (self *StateDB) CreateAccount(addr common.Address) {
	new, prev := self.createObject(addr)
	if prev != nil {
		new.setBalance(prev.data.Balance)
	}
}

func (db *StateDB) ForEachStorage(addr common.Address, cb func(key, value common.Hash) bool) {
	so := db.getStateObject(addr)
	if so == nil {
		return
	}

	// When iterating over the storage check the cache first
	for h, value := range so.cachedStorage {
		cb(h, value)
	}

	it := trie.NewIterator(so.getTrie(db.db).NodeIterator(nil))
	for it.Next() {
		// ignore cached values
		key := common.BytesToHash(db.trie.GetKey(it.Key))
		if _, ok := so.cachedStorage[key]; !ok {
			cb(key, common.BytesToHash(it.Value))
		}
	}
}

// Copy creates a deep, independent copy of the state.
// Snapshots of the copied state cannot be applied to the copy.
func (self *StateDB) Copy() *StateDB {
	self.lock.Lock()
	defer self.lock.Unlock()

	// Copy all the basic fields, initialize the memory ones
	state := &StateDB{
		db:                self.db,
		trie:              self.db.CopyTrie(self.trie),
		stateObjects:      make(map[common.Address]*stateObject, len(self.stateObjectsDirty)),
		stateObjectsDirty: make(map[common.Address]struct{}, len(self.stateObjectsDirty)),
		refund:            self.refund,
		logs:              make(map[common.Hash][]*types.Log, len(self.logs)),
		logSize:           self.logSize,
		preimages:         make(map[common.Hash][]byte),
	}
	// Copy the dirty states, logs, and preimages
	for addr := range self.stateObjectsDirty {
		state.stateObjects[addr] = self.stateObjects[addr].deepCopy(state, state.MarkStateObjectDirty)
		state.stateObjectsDirty[addr] = struct{}{}
	}
	for hash, logs := range self.logs {
		state.logs[hash] = make([]*types.Log, len(logs))
		copy(state.logs[hash], logs)
	}
	for hash, preimage := range self.preimages {
		state.preimages[hash] = preimage
	}
	return state
}

// Snapshot returns an identifier for the current revision of the state.
func (self *StateDB) Snapshot() int {
	id := self.nextRevisionId
	self.nextRevisionId++
	self.validRevisions = append(self.validRevisions, revision{id, len(self.journal)})
	return id
}

// RevertToSnapshot reverts all state changes made since the given revision.
func (self *StateDB) RevertToSnapshot(revid int) {
	// Find the snapshot in the stack of valid snapshots.
	idx := sort.Search(len(self.validRevisions), func(i int) bool {
		return self.validRevisions[i].id >= revid
	})
	if idx == len(self.validRevisions) || self.validRevisions[idx].id != revid {
		panic(fmt.Errorf("revision id %v cannot be reverted", revid))
	}
	snapshot := self.validRevisions[idx].journalIndex

	// Replay the journal to undo changes.
	for i := len(self.journal) - 1; i >= snapshot; i-- {
		self.journal[i].undo(self)
	}
	self.journal = self.journal[:snapshot]

	// Remove invalidated snapshots from the stack.
	self.validRevisions = self.validRevisions[:idx]
}

// GetRefund returns the current value of the refund counter.
func (self *StateDB) GetRefund() uint64 {
	return self.refund
}

// Finalise finalises the state by removing the self destructed objects
// and clears the journal as well as the refunds.
func (s *StateDB) Finalise(deleteEmptyObjects bool) {
	for addr := range s.stateObjectsDirty {
		stateObject := s.stateObjects[addr]
		if stateObject.suicided || (deleteEmptyObjects && stateObject.empty()) {
			s.deleteStateObject(stateObject)
		} else {
			stateObject.updateRoot(s.db)
			s.updateStateObject(stateObject)
		}
	}
	// Invalidate journal because reverting across transactions is not allowed.
	s.clearJournalAndRefund()
}

// IntermediateRoot computes the current root hash of the state trie.
// It is called in between transactions to get the root hash that
// goes into transaction receipts.
func (s *StateDB) IntermediateRoot(deleteEmptyObjects bool) common.Hash {
	s.Finalise(deleteEmptyObjects)
	return s.trie.Hash()
}

// Prepare sets the current transaction hash and index and block hash which is
// used when the EVM emits new state logs.
func (self *StateDB) Prepare(thash, bhash common.Hash, ti int) {
	self.thash = thash
	self.bhash = bhash
	self.txIndex = ti
}

// DeleteSuicides flags the suicided objects for deletion so that it
// won't be referenced again when called / queried up on.
//
// DeleteSuicides should not be used for consensus related updates
// under any circumstances.
func (s *StateDB) DeleteSuicides() {
	// Reset refund so that any used-gas calculations can use this method.
	s.clearJournalAndRefund()

	for addr := range s.stateObjectsDirty {
		stateObject := s.stateObjects[addr]

		// If the object has been removed by a suicide
		// flag the object as deleted.
		if stateObject.suicided {
			stateObject.deleted = true
		}
		delete(s.stateObjectsDirty, addr)
	}
}

func (s *StateDB) clearJournalAndRefund() {
	s.journal = nil
	s.validRevisions = s.validRevisions[:0]
	s.refund = 0
}

// Commit writes the state to the underlying in-memory trie database.
func (s *StateDB) Commit(deleteEmptyObjects bool) (root common.Hash, err error) {
	defer s.clearJournalAndRefund()

	// Commit objects to the trie.
	for addr, stateObject := range s.stateObjects {
		_, isDirty := s.stateObjectsDirty[addr]
		switch {
		case stateObject.suicided || (isDirty && deleteEmptyObjects && stateObject.empty()):
			// If the object has been removed, don't bother syncing it
			// and just mark it for deletion in the trie.
			s.deleteStateObject(stateObject)
		case isDirty:
			// Write any contract code associated with the state object
			if stateObject.code != nil && stateObject.dirtyCode {
				s.db.TrieDB().Insert(common.BytesToHash(stateObject.CodeHash()), stateObject.code)
				stateObject.dirtyCode = false
			}
			// Write any storage changes in the state object to its storage trie.
			if err := stateObject.CommitTrie(s.db); err != nil {
				return common.Hash{}, err
			}
			// Update the object in the main account trie.
			s.updateStateObject(stateObject)
		}
		delete(s.stateObjectsDirty, addr)
	}
	// Write trie changes.
	root, err = s.trie.Commit(func(leaf []byte, parent common.Hash) error {
		var account Account
		if err := rlp.DecodeBytes(leaf, &account); err != nil {
			return nil
		}
		if account.Root != emptyState {
			s.db.TrieDB().Reference(account.Root, parent)
		}
		code := common.BytesToHash(account.CodeHash)
		if code != emptyCode && !CheckCodeEmpty(account.CodeHash){
			s.db.TrieDB().Reference(code, parent)
		}
		return nil
	})
	log.Debug("Trie cache stats after commit", "misses", trie.CacheMisses(), "unloads", trie.CacheUnloads())
	return root, err
}

// UpdateHeft updates the heft value of sentinel's nodeid
func (self *StateDB)UpdateHeft(id common.Address, heft uint64 , blockNumber uint64) bool{
	stateObject := self.GetOrNewStateObject(id)
	if stateObject != nil {
		stateObject.UpdateHeft(heft, blockNumber)
		return true
	}
	return false
}

// GetHeft gets the heft value of sentinel's nodeid
func (self *StateDB)GetHeft(id common.Address) (uint64, error){
	stateObject := self.getStateObject(id)
	if stateObject != nil {
		return stateObject.GetHeft(), nil
	}
	return 0, nil
}

// get heft log by sentinel's nodeid
func (self *StateDB)GetHeftLog(id common.Address) types.NumLogs{
	stateObject := self.getStateObject(id)
	if stateObject != nil {
		return stateObject.GetHeftLog()
	}
	return nil
}

// get heft change in (blockNumStart,blockNumEnd)
func (self *StateDB)GetHeftRangeDiff(id common.Address, blockNumStart uint64, blockNumEnd uint64) uint64{
	stateObject := self.getStateObject(id)
	if stateObject != nil {
		return stateObject.GetHeftRangeDiff(blockNumStart,blockNumEnd)
	}
	return 0
}

// get the heft change in lastBlock
// lastBlockNum the last block number
func (self *StateDB)GetHeftLastDiff(id common.Address, lastBlockNum uint64) uint64{
	stateObject := self.getStateObject(id)
	if stateObject != nil {
		logs := stateObject.GetHeftLog()
		diff,blockNum := logs.GetLastDiff()
		if blockNum != lastBlockNum {
			diff = 0
		}
		return diff
	}
	return 0
}

// UpdateStake updates the stake value of sentinel's nodeid
func (self *StateDB)UpdateStake(id common.Address, stake uint64, blockNumber uint64) bool{
	stateObject := self.GetOrNewStateObject(id)
	if stateObject != nil {
		stateObject.UpdateStake(stake,blockNumber)
		return true
	}
	return false
}


func (self *StateDB)DeleteStake(id common.Address, stake uint64, blockNumber uint64) (bool, uint64) {
	stateObject := self.GetOrNewStateObject(id)
	if stateObject != nil {
		alreadyPunishment := stateObject.DeleteStake(stake,blockNumber)
		return true, alreadyPunishment
	}
	return false, 0
}

func (self *StateDB)BackStake(id common.Address, blockNumber uint64) (bool, uint64) {
	stateObject := self.GetOrNewStateObject(id)
	if stateObject != nil {
		stake := stateObject.GetStake()
		stateObject.DeleteStake(stake,blockNumber)
		mount := big.NewInt(int64(stake))
		mount.Mul(mount, big.NewInt(1000000000000000000))
		stateObject.AddBalance(mount)
		return true, stake
	}
	return false, 0
}

// GetStake gets the stake value of sentinel's nodeid
func (self *StateDB)GetStake(id common.Address) (uint64, error){
	stateObject := self.getStateObject(id)
	if stateObject != nil {
		return stateObject.GetStake(), nil
	}
	return 0, nil
}


// get stake log by sentinel's nodeid
func (self *StateDB)GetStakeLog(id common.Address) types.NumLogs{
	stateObject := self.getStateObject(id)
	if stateObject != nil {
		return stateObject.GetStakeLog()
	}
	return nil
}

// get stake change in (blockNumStart,blockNumEnd)
func (self *StateDB)GetStakeRangeDiff(id common.Address, blockNumStart uint64, blockNumEnd uint64) uint64{
	stateObject := self.getStateObject(id)
	if stateObject != nil {
		return stateObject.GetStakeRangeDiff(blockNumStart,blockNumEnd)
	}
	return 0
}

// add a new candidate
func (self *StateDB)AddCandidate(candidate common.Address) bool {
	// 判断是否属于绑定账号，是则无需加入委员会
	stateBindingObject := self.GetOrNewStateObject(common.BindingSaveAddress)
	if stateBindingObject !=nil && stateBindingObject.IsBindingAccount(candidate){
		return true
	}

	stateObject := self.GetOrNewStateObject(common.CandidateSaveAddress)
	if stateObject != nil {
		stateObject.AddCandidate(candidate)
		return true
	}
	return false
}

// 判断是否为候选者
func (self *StateDB)IsCandidateExist(candidate common.Address) bool {
	stateObject := self.GetOrNewStateObject(common.CandidateSaveAddress)
	if stateObject != nil {
		return stateObject.IsCandidateExist(candidate)
	}
	return false
}

// delete a candidate
func (self *StateDB)DelCandidate(candidate common.Address) bool {
	stateObject := self.GetOrNewStateObject(common.CandidateSaveAddress)
	if stateObject != nil {
		stateObject.DelCandidate(candidate)
		return true
	}
	return false
}

// get all Candidates
func (self *StateDB)GetCandidates() Candidates{
	stateObject := self.getStateObject(common.CandidateSaveAddress)
	if stateObject != nil {
		return stateObject.GetCandidates()
	}
	return nil
}

func (self *StateDB)GetCommitteeRank(blockNumStart uint64, blockNumEnd uint64) ([]common.Address, []uint64){
	stateObject := self.getStateObject(common.CandidateSaveAddress)
	if stateObject != nil {
		candidateInfos := self.GetCandidatesInfoInRange(blockNumStart, blockNumEnd)
		return Rank(candidateInfos)
	}
	return nil,nil
}

func (self *StateDB)GetMainAccountRank() ([]common.Address, []uint64){
	stateObject := self.getStateObject(common.CandidateSaveAddress)
	if stateObject != nil {
		candidateInfos := self.GetCandidatesInfoWithAllSubAccounts()
		return Rank(candidateInfos)
	}
	return nil,nil
}

// get CandidateInfo in given range
func (self *StateDB)GetCandidatesInfoInRange(blockNumStart uint64, blockNumEnd uint64) []CandidateInfo {
	stateObject := self.getStateObject(common.CandidateSaveAddress)
	if stateObject != nil {
		candidates := stateObject.GetCandidates()
		CandidateInfoArray := make([]CandidateInfo,len(candidates))
		for id,candidate := range candidates {
			CandidateInfoArray[id].Signer = candidate
			CandidateInfoArray[id].Heft = self.GetHeftRangeDiff(candidate, blockNumStart, blockNumEnd)
			CandidateInfoArray[id].Stake = self.GetStakeRangeDiff(candidate, blockNumStart, blockNumEnd)
		}
		return CandidateInfoArray
	}
	return nil
}

// 获取委员会权重信息，包含了子账号的权重
func (self *StateDB)GetCandidatesInfoWithAllSubAccounts() []CandidateInfo {
	stateObject := self.getStateObject(common.CandidateSaveAddress)
	if stateObject != nil {
		candidates := stateObject.GetCandidates()
		CandidateInfoArray := make([]CandidateInfo,len(candidates))
		for id,candidate := range candidates {
			CandidateInfoArray[id] = self.GetCandidateInfoWithAllSubAccounts(candidate)
		}
		return CandidateInfoArray
	}
	return nil
}

// 获取委员权重信息，包含了子账号的权重
func (self *StateDB)GetCandidateInfoWithAllSubAccounts(candidate common.Address) (candidateInfo CandidateInfo) {
	candidateInfo.Signer = candidate
	candidateInfo.Heft,_ = self.GetHeft(candidate)
	candidateInfo.Stake,_ = self.GetStake(candidate)
	subAccounts := self.GetSubAccounts(candidate)
	for _,subAccount := range subAccounts {
		heft,_ := self.GetHeft(subAccount)
		stake,_ := self.GetStake(subAccount)
		candidateInfo.Heft += heft
		candidateInfo.Stake += stake
	}
	return
}

func (self *StateDB)UpdateBucketProperties(userid common.Address, bucketid string, size uint64, backup uint64, timestart uint64, timeend uint64) bool {
	stateObject := self.GetOrNewStateObject(userid)
	if stateObject != nil {
		stateObject.UpdateBucketProperties(bucketid, size, backup, timestart, timeend)
		return true
	}
	return true
}

// GetStorageSize gets the "SSIZE" value of user's file
func (self *StateDB)GetStorageSize(userid common.Address, bucketID [32]byte)  (uint64, error) {
	stateObject := self.getStateObject(userid)
	if stateObject != nil {
		return stateObject.GetStorageSize(string(bucketID[:])), nil
	}
	return 0, nil
}

// GetStorageGasPrice gets the "STORAGEGASPRICE" value of user's file
func (self *StateDB)GetStorageGasPrice(userid common.Address, bucketID [32]byte)  (uint64, error) {
	stateObject := self.getStateObject(userid)
	if stateObject != nil {
		return stateObject.GetStorageGasPrice(string(bucketID[:])), nil
	}
	return 0, nil
}

// GetStorageUsed gets the the "STORAGEGASUSED" value of user's file
func (self *StateDB)GetStorageGasUsed(userid common.Address, bucketID [32]byte)  (uint64, error) {
	stateObject := self.getStateObject(userid)
	if stateObject != nil {
		return stateObject.GetStorageGasUsed(string(bucketID[:])), nil
	}
	return 0, nil
}

// GetStorageGas gets the the "STORAGEGAS" value of user's file
func (self *StateDB)GetStorageGas(userid common.Address, bucketID [32]byte)  (uint64, error) {
	stateObject := self.getStateObject(userid)
	if stateObject != nil {
		return stateObject.GetStorageGas(string(bucketID[:])), nil
	}
	return 0, nil
}

func (self *StateDB)SpecialTxTypeMortgageInit(address common.Address, specialTxTypeMortgageInit types.SpecialTxTypeMortgageInit) bool {
	stateObject := self.GetOrNewStateObject(address)
	if stateObject != nil {
		return stateObject.SpecialTxTypeMortgageInit(specialTxTypeMortgageInit)
	}
	return false
}

func (self *StateDB) SynchronizeShareKey(address common.Address, synchronizeShareKey types.SynchronizeShareKey) bool {
	stateObject := self.GetOrNewStateObject(address)
	if stateObject != nil {
		return stateObject.SynchronizeShareKey(synchronizeShareKey)
	}
	return false
}
// UpdateTraffic updates the traffic value of sentinel's nodeid
func (self *StateDB)UpdateTraffic(id common.Address, traffic uint64) bool{
	stateObject := self.GetOrNewStateObject(id)
	if stateObject != nil {
		stateObject.UpdateTraffic(traffic)
		return true
	}
	return false
}

func (self *StateDB) GetTraffic(addr common.Address) uint64{
	stateObject := self.getStateObject(addr)
	if stateObject != nil {
		return stateObject.GetTraffic()
	}
	return 0
}

func (self *StateDB) GetBuckets(addr common.Address) (map[string]interface{}, error) {
	stateObject := self.getStateObject(addr)
	if stateObject != nil {
		return stateObject.GetBuckets(), nil
	}
	return nil, nil
}

func (self *StateDB) GetStorageNodes(addr common.Address) []string {
	stateObject := self.getStateObject(addr)
	if stateObject != nil {
		return stateObject.GetStorageNodes()
	}
	return nil
}

//根据用户id和fileID,dataVersion获取交易日志
func (self *StateDB)TxLogByDataVersionRead(address common.Address,fileID [32]byte,dataVersion string) (map[common.Address] *hexutil.Big, error){
	fileIDToString := hex.EncodeToString(fileID[:])
	stateObject := self.getStateObject(address)
	if stateObject != nil {
		return stateObject.TxLogByDataVersionRead(fileIDToString,dataVersion)
	}
	return nil,nil
}
//根据用户id和fileID开启定时同步日志接口
func (self *StateDB)TxLogBydataVersionUpdate(address common.Address,fileID [32]byte) bool {
	fileIDToString := hex.EncodeToString(fileID[:])
	stateObject := self.getStateObject(address)
	if stateObject != nil {
		resultTmp,tag := stateObject.TxLogBydataVersionUpdate(fileIDToString)
		if !tag {
			return false
		}
		TimeLimit := (resultTmp.EndTime - time.Now().Unix())/86400
		tmp := big.NewInt(TimeLimit * int64(len(resultTmp.MortgageTable)))
		timeLimitGas := tmp.Mul(tmp,self.GetOneDaySyncLogGsaCost())
		stateObject.setBalance(timeLimitGas)
		newStateObject := self.getStateObject(common.OfficialAddress)
		newStateObject.AddBalance(timeLimitGas)
		return true
	}
	return false
}


func (self *StateDB) GetAccountAttributes(addr common.Address) types.GenaroData {
	stateObject := self.getStateObject(addr)
	if stateObject != nil {
		return stateObject.GetAccountAttributes()
	}
	return types.GenaroData{}
}


func (self *StateDB)SpecialTxTypeSyncSidechainStatus(address common.Address, SpecialTxTypeSyncSidechainStatus types.SpecialTxTypeMortgageInit) (map[common.Address] *big.Int, bool) {
	stateObject := self.GetOrNewStateObject(address)
	if stateObject != nil {
		restlt,flag := stateObject.SpecialTxTypeSyncSidechainStatus(SpecialTxTypeSyncSidechainStatus)
		if true == flag {
			return restlt, true
		}
	}
	return nil,false
}

func (self *StateDB)SyncStakeNode(address common.Address,s string) error {
	stateObject := self.GetOrNewStateObject(address)
	var err error = nil
	if stateObject != nil {
		err = stateObject.SyncStakeNode(s)
	}
	return err
}


func (self *StateDB)SyncNode2Address(node2UserAccountIndexAddress common.Address, s string, userAddress string) error {
	stateObject := self.GetOrNewStateObject(node2UserAccountIndexAddress)
	var err error = nil
	if stateObject != nil {
		err = stateObject.SyncNode2Address(s, userAddress)
	}
	return err
}

func (self *StateDB)GetAddressByNode(s string) string {
	stateObject := self.GetOrNewStateObject(common.StakeNode2StakeAddress)
	var address string
	if stateObject != nil {
		address = stateObject.GetAddressByNode(s)
	}
	return address
}

//add one back stake to list
func (self *StateDB)AddAlreadyBackStack(backStack common.AlreadyBackStake) bool {
	stateObject := self.GetOrNewStateObject(common.BackStakeAddress)
	if stateObject != nil {
		stateObject.AddAlreadyBackStack(backStack)
		return true
	}
	return false
}

//get all back stake
func (self *StateDB)GetAlreadyBackStakeList() (bool,common.BackStakeList) {
	stateObject := self.GetOrNewStateObject(common.BackStakeAddress)
	if stateObject != nil {
		backStacks := stateObject.GetAlreadyBackStakeList()
		return true,backStacks
	}
	return false,nil
}

// 判断是否已经申请退注
func (self *StateDB)IsAlreadyBackStake(addr common.Address) bool {
	ok,backStakeList := self.GetAlreadyBackStakeList()
	if !ok {
		return ok
	}
	return backStakeList.IsAccountExist(addr)
}

//set back stake list
func (self *StateDB)SetAlreadyBackStakeList(backStacks common.BackStakeList) bool {
	stateObject := self.GetOrNewStateObject(common.BackStakeAddress)
	if stateObject != nil {
		stateObject.SetAlreadyBackStakeList(backStacks)
		return true
	}
	return false
}


// UpdateFileSharePublicKey updates the user's public key
func (self *StateDB)UpdateFileSharePublicKey(id common.Address, publicKey string) bool{
	stateObject := self.GetOrNewStateObject(id)
	if stateObject != nil {
		stateObject.UpdateFileSharePublicKey(publicKey)
		return true
	}
	return false
}

func (self *StateDB) GetFileSharePublicKey(addr common.Address) string {
	stateObject := self.getStateObject(addr)
	if stateObject != nil {
		return stateObject.GetFileSharePublicKey()
	}
	return ""
}

func (self *StateDB) UnlockSharedKey(address common.Address,shareKeyId string) bool{
	stateObject := self.GetOrNewStateObject(address)
	if stateObject != nil {
		synchronizeShareKey := stateObject.UnlockSharedKey(shareKeyId)
		var synchronizeShareKeyTmp types.SynchronizeShareKey
		if synchronizeShareKeyTmp == synchronizeShareKey {
			return false
		}
		if "" != synchronizeShareKey.ShareKeyId && 0 == synchronizeShareKey.Status {
			stateObject.SubBalance(synchronizeShareKey.Shareprice.ToInt())
			FromAccountstateObject := self.GetOrNewStateObject(synchronizeShareKey.FromAccount)
			FromAccountstateObject.AddBalance(synchronizeShareKey.Shareprice.ToInt())
		}
		return true
	}
	return false
}

func (self *StateDB) CheckUnlockSharedKey(address common.Address,shareKeyId string) bool {
	stateObject := self.getStateObject(address)
	if stateObject != nil {
		return stateObject.CheckUnlockSharedKey(shareKeyId)
	}
	return false
}

func (self *StateDB)UpdateBucketApplyPrice(address common.Address,	price *hexutil.Big) bool {
	stateObject := self.GetOrNewStateObject(address)
	if stateObject != nil {
		stateObject.UpdateBucketApplyPrice(price)
                return true
        }
        return false
}

// 添加同步使用的最近块信息
func (self *StateDB)AddLastRootState(statehash common.Hash, blockNumber uint64) bool {
	stateObject := self.getStateObject(common.LastSynStateSaveAddress)
	if stateObject != nil {
		stateObject.AddLastRootState(statehash,blockNumber)
		return true
	}
	return false
}

// 账号绑定更新
func (self *StateDB)UpdateAccountBinding(mainAccount common.Address, subAccount common.Address) bool {
	stateObject := self.GetOrNewStateObject(common.BindingSaveAddress)
	if stateObject != nil {
		stateObject.UpdateAccountBinding(mainAccount, subAccount)
		return true
	}
	return false
}

// 取消子账号的绑定
func (self *StateDB)DelSubAccountBinding(subAccount common.Address) bool {
	stateObject := self.GetOrNewStateObject(common.BindingSaveAddress)
	if stateObject != nil {
		return stateObject.DelSubAccountBinding(subAccount)
	}
	return false
}

// 获取子账号数量
func (self *StateDB)GetSubAccountsCount(mainAccount common.Address) int {
	stateObject := self.getStateObject(common.BindingSaveAddress)
	if stateObject != nil {
		return stateObject.GetSubAccountsCount(mainAccount)
	}
	return 0
}

// 获得相关主账号的子账号
// 如果子账号不存在，则返回nil
func (self *StateDB)GetSubAccounts(mianAccount common.Address) []common.Address {
	stateObject := self.getStateObject(common.BindingSaveAddress)
	if stateObject != nil {
		mainAccount := stateObject.GetSubAccounts(mianAccount)
		return mainAccount
	}
	return nil
}

// 获取账号映射表
func (self *StateDB)GetMainAccounts() map[common.Address][]common.Address {
	stateObject := self.getStateObject(common.BindingSaveAddress)
	if stateObject != nil {
		mainAccounts := stateObject.GetMainAccounts()
		return mainAccounts
	}
	return nil
}

// 解除主账号的绑定
func (self *StateDB)DelMainAccountBinding(mianAccount common.Address) []common.Address {
	stateObject := self.getStateObject(common.BindingSaveAddress)
	if stateObject != nil {
		subAccounts := stateObject.DelMainAccountBinding(mianAccount)
		return subAccounts
	}
	return nil
}

// 获得相关子账号的主账号
// 如果子账号不存在，则返回nil
func (self *StateDB)GetMainAccount(subAccount common.Address) (*common.Address) {
	stateObject := self.getStateObject(common.BindingSaveAddress)
	if stateObject != nil {
		mainAccount := stateObject.GetMainAccount(subAccount)
		return mainAccount
	}
	return nil
}

// 检查账号是否是子账号
func (self *StateDB)IsBindingSubAccount(account common.Address) bool {
	stateObject := self.getStateObject(common.BindingSaveAddress)
	if stateObject != nil {
		return stateObject.IsSubAccount(account)
	}
	return false
}

// 检查账号是否是主账号
func (self *StateDB)IsBindingMainAccount(account common.Address) bool {
	stateObject := self.getStateObject(common.BindingSaveAddress)
	if stateObject != nil {
		return stateObject.IsMainAccount(account)
	}
	return false
}

// 检查账号是否是绑定账号
func (self *StateDB)IsBindingAccount(account common.Address) bool {
	stateObject := self.getStateObject(common.BindingSaveAddress)
	if stateObject != nil {
		return stateObject.IsBindingAccount(account)
	}
	return false
}

func (self *StateDB)GetBucketApplyPrice() *big.Int {
	stateObject := self.GetOrNewStateObject(common.GenaroPriceAddress)
	if stateObject != nil {
		return stateObject.GetBucketApplyPrice()
	}
	return common.DefaultBucketApplyGasPerGPerDay
}

func (self *StateDB)UpdateTrafficApplyPrice(address common.Address, price *hexutil.Big) bool {
	stateObject := self.GetOrNewStateObject(address)
	if stateObject != nil {
		stateObject.UpdateTrafficApplyPrice(price)
                return true
        }
        return false
}

func (self *StateDB)SetLastSynBlock(blockNumber uint64,blockHash common.Hash) bool {
	stateObject := self.getStateObject(common.LastSynStateSaveAddress)
	if stateObject != nil {
		stateObject.SetLastSynBlock(blockNumber,blockHash)
		return true
	}
	return false
}

func (self *StateDB)GetTrafficApplyPrice() *big.Int {
	stateObject := self.GetOrNewStateObject(common.GenaroPriceAddress)
	if stateObject != nil {
		return stateObject.GetTrafficApplyPrice()
	}
	return common.DefaultTrafficApplyGasPerG
}

func (self *StateDB)UpdateStakePerNodePrice(address common.Address, price *hexutil.Big) bool {
	stateObject := self.GetOrNewStateObject(address)
	if stateObject != nil {
		stateObject.UpdateStakePerNodePrice(price)
		return true
	}
	return false
}

func (self *StateDB)GetStakePerNodePrice() *big.Int {
	stateObject := self.GetOrNewStateObject(common.GenaroPriceAddress)
	if stateObject != nil {
		return stateObject.GetStakePerNodePrice()
	}
	return common.DefaultStakeValuePerNode
}

func (self *StateDB)GetGenaroPrice() *types.GenaroPrice {
	stateObject := self.GetOrNewStateObject(common.GenaroPriceAddress)
	if stateObject != nil {
		return stateObject.GetGenaroPrice()
        }
    return nil

}

func (self *StateDB)SetGenaroPrice(genaroPrice types.GenaroPrice) bool {
	stateObject := self.GetOrNewStateObject(common.GenaroPriceAddress)
	if stateObject != nil {
		stateObject.SetGenaroPrice(genaroPrice)
		return true
	}
	return false
}

func (self *StateDB)GetLastSynState() *types.LastSynState{
	stateObject := self.getStateObject(common.LastSynStateSaveAddress)
	if stateObject != nil {
		return stateObject.GetLastSynState()
	}
	return nil
}


func (self *StateDB)UpdateOneDayGesCost(address common.Address, price *hexutil.Big) bool {
	stateObject := self.GetOrNewStateObject(address)
	if stateObject != nil {
		stateObject.UpdateOneDayGesCost(price)
		return true
	}
	return false
}

func (self *StateDB)UpdateOneDaySyncLogGsaCost(address common.Address, price *hexutil.Big) bool {
	stateObject := self.GetOrNewStateObject(address)
	if stateObject != nil {
		stateObject.UpdateOneDaySyncLogGsaCost(price)
		return true
	}
	return false
}

func (self *StateDB)GetOneDayGesCost() *big.Int {
	stateObject := self.GetOrNewStateObject(common.GenaroPriceAddress)
	if stateObject != nil {
		return stateObject.GetOneDayGesCost()
	}
	return common.DefaultOneDayMortgageGes
}

func (self *StateDB)GetOneDaySyncLogGsaCost() *big.Int {
	stateObject := self.GetOrNewStateObject(common.GenaroPriceAddress)
	if stateObject != nil {
		return stateObject.GetOneDaySyncLogGsaCost()
	}
	return common.DefaultOneDaySyncLogGsaCost
}

func (self *StateDB)UnbindNode(address common.Address, nodeId string) error {
	stateObject := self.GetOrNewStateObject(address)
	var err error = nil
	if stateObject != nil {
		err = stateObject.UnbindNode(nodeId)
	}
	return err
}


func (self *StateDB)UbindNode2Address(address common.Address, nodeId string) error{
	stateObject := self.GetOrNewStateObject(address)
	var err error = nil
	if stateObject != nil {
		err = stateObject.UbindNode2Address(nodeId)
	}
	return err
}

func (self *StateDB)AddAccountInForbidBackStakeList(address common.Address) bool {
	stateObject := self.GetOrNewStateObject(common.ForbidBackStakeSaveAddress)
	if stateObject != nil {
		stateObject.AddAccountInForbidBackStakeList(address)
		return true
	}
	return false
}

func (self *StateDB)DelAccountInForbidBackStakeList(address common.Address) bool {
	stateObject := self.GetOrNewStateObject(common.ForbidBackStakeSaveAddress)
	if stateObject != nil {
		stateObject.DelAccountInForbidBackStakeList(address)
		return true
	}
	return false
}

func (self *StateDB)IsAccountExistInForbidBackStakeList(address common.Address) bool {
	stateObject := self.GetOrNewStateObject(common.ForbidBackStakeSaveAddress)
	if stateObject != nil {
		return stateObject.IsAccountExistInForbidBackStakeList(address)
	}
	return false
}

func (self *StateDB)GetForbidBackStakeList() types.ForbidBackStakeList {
	stateObject := self.GetOrNewStateObject(common.ForbidBackStakeSaveAddress)
	if stateObject != nil {
		return stateObject.GetForbidBackStakeList()
	}
	return nil
}

func (self *StateDB)GetRewardsValues() *types.RewardsValues {
	stateObject := self.GetOrNewStateObject(common.RewardsSaveAddress)
	if stateObject != nil {
		return stateObject.GetRewardsValues()
	}
	return nil
}

func (self *StateDB)SetRewardsValues(rewardsValues types.RewardsValues) bool{
	stateObject := self.GetOrNewStateObject(common.RewardsSaveAddress)
	if stateObject != nil {
		stateObject.SetRewardsValues(rewardsValues)
		return true
	}
	return false
}

<<<<<<< HEAD
func (self *StateDB)AddPromissoryNote(address common.Address, promissoryNote types.PromissoryNote) bool{
	stateObject := self.GetOrNewStateObject(address)
	if stateObject != nil {
		stateObject.AddPromissoryNote(promissoryNote)
		return true
	}
	return false
}


func (self *StateDB)GetOptionTxTable(hash common.Hash) *types.OptionTxTable {
	stateObject := self.GetOrNewStateObject(common.PromissoryNoteTxSaveAddress)
	if stateObject != nil {
		return stateObject.GetOptionTxTable()
	}
	return nil
}

func (self *StateDB)DelTxInOptionTxTable(hash common.Hash) bool{
	stateObject := self.GetOrNewStateObject(common.PromissoryNoteTxSaveAddress)
	if stateObject != nil {
		stateObject.DelTxInOptionTxTable(hash)
		return true
	}
	return false
}

func (self *StateDB)AddTxInOptionTxTable(hash common.Hash, promissoryNotesOptionTx types.PromissoryNotesOptionTx) bool{
	stateObject := self.GetOrNewStateObject(common.PromissoryNoteTxSaveAddress)
	if stateObject != nil {
		stateObject.AddTxInOptionTxTable(hash, promissoryNotesOptionTx)
		return true
	}
	return false
=======

func (self *StateDB)PromissoryNotesWithdrawCash(address common.Address,blockNumber uint64) uint64 {
	stateObject := self.GetOrNewStateObject(common.ForbidBackStakeSaveAddress)
	if stateObject != nil {
		return stateObject.PromissoryNotesWithdrawCash(blockNumber)
	}
	return uint64(0)
>>>>>>> 62d72c7f
}<|MERGE_RESOLUTION|>--- conflicted
+++ resolved
@@ -1421,7 +1421,6 @@
 	return false
 }
 
-<<<<<<< HEAD
 func (self *StateDB)AddPromissoryNote(address common.Address, promissoryNote types.PromissoryNote) bool{
 	stateObject := self.GetOrNewStateObject(address)
 	if stateObject != nil {
@@ -1456,7 +1455,7 @@
 		return true
 	}
 	return false
-=======
+}
 
 func (self *StateDB)PromissoryNotesWithdrawCash(address common.Address,blockNumber uint64) uint64 {
 	stateObject := self.GetOrNewStateObject(common.ForbidBackStakeSaveAddress)
@@ -1464,5 +1463,4 @@
 		return stateObject.PromissoryNotesWithdrawCash(blockNumber)
 	}
 	return uint64(0)
->>>>>>> 62d72c7f
 }