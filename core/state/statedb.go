--- conflicted
+++ resolved
@@ -934,7 +934,6 @@
 	return address
 }
 
-<<<<<<< HEAD
 //add one back stake to list
 func (self *StateDB)AddAlreadyBackStack(refund common.AlreadyBackStake) error {
 	return nil
@@ -948,7 +947,8 @@
 //set back stake list
 func (self *StateDB)SetAlreadyBackStakeList([]common.AlreadyBackStake) error {
 	return nil
-=======
+}
+
 
 // UpdateFileSharePublicKey updates the user's public key
 func (self *StateDB)UpdateFileSharePublicKey(id common.Address, publicKey string) bool{
@@ -992,5 +992,4 @@
 		return stateObject.CheckUnlockSharedKey(shareKeyId)
 	}
 	return false
->>>>>>> 21fa71b0
 }