--- conflicted
+++ resolved
@@ -109,18 +109,6 @@
 	CodeHash []byte
 }
 
-<<<<<<< HEAD
-
-=======
-// Genaro is the Ethereum consensus representation of Genaro's data.
-// these objects are stored in the main genaro trie.
-type GenaroData struct {
-	Heft       		uint64   					`json:"heft"`
-	Stake      		uint64   					`json:"stake"`
-	HeftLog			NumLogs						`json:"heftlog"`
-	StakeLog		NumLogs						`json:"stakelog"`
-	FielProperties  map[string]*FilePropertie	`json:"fileP"`
-}
 
 type Candidates []common.Address
 
@@ -162,7 +150,6 @@
 	// Ssize represents Storage Size
 	Ssize            uint64 `json:"sSize"`
 }
->>>>>>> 2b23e6ee
 
 // newObject creates a state object.
 func newObject(db *StateDB, address common.Address, data Account, onDirty func(addr common.Address)) *stateObject {
@@ -456,15 +443,9 @@
 	panic("Value on stateObject should never be called")
 }
 
-<<<<<<< HEAD
-
-func (self *stateObject)UpdateHeft(heft uint64){
-	var genaroData types.GenaroData
-=======
 // update heft and add heft log
 func (self *stateObject)UpdateHeft(heft uint64, blockNumber uint64){
-	var genaroData GenaroData
->>>>>>> 2b23e6ee
+	var genaroData types.GenaroData
 	if self.data.CodeHash == nil{
 		genaroData = types.GenaroData{
 			Heft:heft,
@@ -474,12 +455,12 @@
 		genaroData.Heft = heft
 	}
 	if genaroData.HeftLog == nil {
-		genaroData.HeftLog = *new(NumLogs)
-	}
-	var newLog NumLog
+		genaroData.HeftLog = *new(types.NumLogs)
+	}
+	var newLog types.NumLog
 	newLog.Num = heft
 	newLog.BlockNum = blockNumber
-	genaroData.HeftLog.add(newLog)
+	genaroData.HeftLog.Add(newLog)
 
 	b, _ := json.Marshal(genaroData)
 	self.code = nil
@@ -501,13 +482,9 @@
 	return 0
 }
 
-<<<<<<< HEAD
-func (self *stateObject)UpdateStake(stake uint64){
-	var genaroData types.GenaroData
-=======
-func (self *stateObject)GetHeftLog() (NumLogs){
-	if self.data.CodeHash != nil {
-		var genaroData GenaroData
+func (self *stateObject)GetHeftLog() (types.NumLogs){
+	if self.data.CodeHash != nil {
+		var genaroData types.GenaroData
 		json.Unmarshal(self.data.CodeHash, &genaroData)
 		return genaroData.HeftLog
 	}
@@ -517,7 +494,7 @@
 
 func (self *stateObject)GetHeftRangeDiff(blockNumStart uint64, blockNumEnd uint64) (uint64){
 	if self.data.CodeHash != nil {
-		var genaroData GenaroData
+		var genaroData types.GenaroData
 		json.Unmarshal(self.data.CodeHash, &genaroData)
 		return genaroData.HeftLog.GetRangeDiff(blockNumStart,blockNumEnd)
 	}
@@ -527,8 +504,7 @@
 
 // update stake and add stake log
 func (self *stateObject)UpdateStake(stake uint64, blockNumber uint64){
-	var genaroData GenaroData
->>>>>>> 2b23e6ee
+	var genaroData types.GenaroData
 	if self.data.CodeHash == nil{
 		genaroData = types.GenaroData{
 			Stake:stake,
@@ -538,12 +514,12 @@
 		genaroData.Stake += stake
 	}
 	if genaroData.StakeLog == nil {
-		genaroData.StakeLog = *new(NumLogs)
-	}
-	var newLog NumLog
+		genaroData.StakeLog = *new(types.NumLogs)
+	}
+	var newLog types.NumLog
 	newLog.Num = genaroData.Stake
 	newLog.BlockNum = blockNumber
-	genaroData.StakeLog.add(newLog)
+	genaroData.StakeLog.Add(newLog)
 
 	b, _ := json.Marshal(genaroData)
 	self.code = nil
@@ -565,14 +541,10 @@
 	return 0
 }
 
-<<<<<<< HEAD
-func (self *stateObject)UpdateBucketProperties(buckid string, szie uint64, backup uint64, timestart uint64, timeend uint64) {
-	var bpArr []*types.BucketPropertie
-	bp := new(types.BucketPropertie)
-=======
-func (self *stateObject)GetStakeLog() (NumLogs){
-	if self.data.CodeHash != nil {
-		var genaroData GenaroData
+
+func (self *stateObject)GetStakeLog() (types.NumLogs){
+	if self.data.CodeHash != nil {
+		var genaroData types.GenaroData
 		json.Unmarshal(self.data.CodeHash, &genaroData)
 		return genaroData.StakeLog
 	}
@@ -582,7 +554,7 @@
 
 func (self *stateObject)GetStakeRangeDiff(blockNumStart uint64, blockNumEnd uint64) (uint64){
 	if self.data.CodeHash != nil {
-		var genaroData GenaroData
+		var genaroData types.GenaroData
 		json.Unmarshal(self.data.CodeHash, &genaroData)
 		return genaroData.StakeLog.GetRangeDiff(blockNumStart,blockNumEnd)
 	}
@@ -619,17 +591,9 @@
 }
 
 
-
-func (self *stateObject)UpdateFileProperties(filename string, sSzie uint64, sGasPrice uint64, sUsed uint64,sGas uint64){
-	fpm := make(map[string]*FilePropertie)
-	fp := new(FilePropertie)
-	if sSzie != 0 {fp.Ssize = sSzie}
-	if sUsed != 0 {fp.StorageGasUsed = sUsed}
-	if sGas != 0 {fp.StorageGas = sGas}
-	if sGasPrice != 0 {fp.StorageGasPrice = sGasPrice}
-	fpm[filename] = fp
->>>>>>> 2b23e6ee
-
+func (self *stateObject)UpdateBucketProperties(buckid string, szie uint64, backup uint64, timestart uint64, timeend uint64) {
+	var bpArr []*types.BucketPropertie
+	bp := new(types.BucketPropertie)
 	if buckid != "" {bp.BucketId = buckid}
 	if szie != 0 {bp.Size = szie}
 	if backup != 0 {bp.Backup = backup}
@@ -809,8 +773,6 @@
 
 	return nil
 }
-
-
 
 func (self *stateObject)SpecialTxTypeSyncSidechainStatus(SpecialTxTypeSyncSidechainStatus types.SpecialTxTypeMortgageInit)(map[common.Address] *big.Int, bool) {
 	var genaroData types.GenaroData
@@ -974,4 +936,4 @@
 			return v
 		}
 	}
-}+}
