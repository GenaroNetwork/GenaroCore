// Copyright 2014 The go-ethereum Authors
// This file is part of the go-ethereum library.
//
// The go-ethereum library is free software: you can redistribute it and/or modify
// it under the terms of the GNU Lesser General Public License as published by
// the Free Software Foundation, either version 3 of the License, or
// (at your option) any later version.
//
// The go-ethereum library is distributed in the hope that it will be useful,
// but WITHOUT ANY WARRANTY; without even the implied warranty of
// MERCHANTABILITY or FITNESS FOR A PARTICULAR PURPOSE. See the
// GNU Lesser General Public License for more details.
//
// You should have received a copy of the GNU Lesser General Public License
// along with the go-ethereum library. If not, see <http://www.gnu.org/licenses/>.

package state

import (
	"bytes"
	"fmt"
	"io"
	"math/big"
	"encoding/binary"
	"github.com/GenaroNetwork/Genaro-Core/common"
	"github.com/GenaroNetwork/Genaro-Core/crypto"
	"github.com/GenaroNetwork/Genaro-Core/rlp"
	"encoding/json"
)

var emptyCodeHash = crypto.Keccak256(nil)

type Code []byte

func (self Code) String() string {
	return string(self) //strings.Join(Disassemble(self), " ")
}

type Storage map[common.Hash]common.Hash

func (self Storage) String() (str string) {
	for key, value := range self {
		str += fmt.Sprintf("%X : %X\n", key, value)
	}

	return
}

func (self Storage) Copy() Storage {
	cpy := make(Storage)
	for key, value := range self {
		cpy[key] = value
	}

	return cpy
}

// stateObject represents an Ethereum account which is being modified.
//
// The usage pattern is as follows:
// First you need to obtain a state object.
// Account values can be accessed and modified through the object.
// Finally, call CommitTrie to write the modified storage trie into a database.
type stateObject struct {
	address  common.Address
	addrHash common.Hash // hash of ethereum address of the account
	data     Account
	db       *StateDB

	// DB error.
	// State objects are used by the consensus core and VM which are
	// unable to deal with database-level errors. Any error that occurs
	// during a database read is memoized here and will eventually be returned
	// by StateDB.Commit.
	dbErr error

	// Write caches.
	trie Trie // storage trie, which becomes non-nil on first access
	code Code // contract bytecode, which gets set when code is loaded

	cachedStorage Storage // Storage entry cache to avoid duplicate reads
	dirtyStorage  Storage // Storage entries that need to be flushed to disk

	// Cache flags.
	// When an object is marked suicided it will be delete from the trie
	// during the "update" phase of the state transition.
	dirtyCode bool // true if the code was updated
	suicided  bool
	touched   bool
	deleted   bool
	onDirty   func(addr common.Address) // Callback method to mark a state object newly dirty
}

// empty returns whether the account is considered empty.
func (s *stateObject) empty() bool {
	return s.data.Nonce == 0 && s.data.Balance.Sign() == 0 && bytes.Equal(s.data.CodeHash, emptyCodeHash)
}

// Account is the Ethereum consensus representation of accounts.
// These objects are stored in the main account trie.
type Account struct {
	Nonce    uint64
	Balance  *big.Int
	Root     common.Hash // merkle root of the storage trie
	CodeHash []byte
}

// Genaro is the Ethereum consensus representation of Genaro's data.
// these objects are stored in the main genaro trie.
type GenaroDate struct {
	//StorageGas       uint64
	//StorageGasLimit  uint64
	//StorageGasPrice  *big.Int
	//
	//DataVersionR     string
	//DataVersionW     string
	//
	//// Ssize represents Storage Size
	//Ssize            uint64
	Heft       uint64   `json:"heft"`
	Stake      uint64   `json:"stake"`
}

// newObject creates a state object.
func newObject(db *StateDB, address common.Address, data Account, onDirty func(addr common.Address)) *stateObject {
	if data.Balance == nil {
		data.Balance = new(big.Int)
	}
	if data.CodeHash == nil {
		data.CodeHash = emptyCodeHash
	}
	return &stateObject{
		db:            db,
		address:       address,
		addrHash:      crypto.Keccak256Hash(address[:]),
		data:          data,
		cachedStorage: make(Storage),
		dirtyStorage:  make(Storage),
		onDirty:       onDirty,
<<<<<<< HEAD

		genaroData:    Genaro{},
=======
>>>>>>> 4f71d3d3
	}
}

// EncodeRLP implements rlp.Encoder.
func (c *stateObject) EncodeRLP(w io.Writer) error {
	return rlp.Encode(w, c.data)
}

// setError remembers the first non-nil error it is called with.
func (self *stateObject) setError(err error) {
	if self.dbErr == nil {
		self.dbErr = err
	}
}

func (self *stateObject) markSuicided() {
	self.suicided = true
	if self.onDirty != nil {
		self.onDirty(self.Address())
		self.onDirty = nil
	}
}

func (c *stateObject) touch() {
	c.db.journal = append(c.db.journal, touchChange{
		account:   &c.address,
		prev:      c.touched,
		prevDirty: c.onDirty == nil,
	})
	if c.onDirty != nil {
		c.onDirty(c.Address())
		c.onDirty = nil
	}
	c.touched = true
}

func (c *stateObject) getTrie(db Database) Trie {
	if c.trie == nil {
		var err error
		c.trie, err = db.OpenStorageTrie(c.addrHash, c.data.Root)
		if err != nil {
			c.trie, _ = db.OpenStorageTrie(c.addrHash, common.Hash{})
			c.setError(fmt.Errorf("can't create storage trie: %v", err))
		}
	}
	return c.trie
}

// GetState returns a value in account storage.
func (self *stateObject) GetState(db Database, key common.Hash) common.Hash {
	value, exists := self.cachedStorage[key]
	if exists {
		return value
	}
	// Load from DB in case it is missing.
	enc, err := self.getTrie(db).TryGet(key[:])
	if err != nil {
		self.setError(err)
		return common.Hash{}
	}
	if len(enc) > 0 {
		_, content, _, err := rlp.Split(enc)
		if err != nil {
			self.setError(err)
		}
		value.SetBytes(content)
	}
	if (value != common.Hash{}) {
		self.cachedStorage[key] = value
	}
	return value
}

// SetState updates a value in account storage.
func (self *stateObject) SetState(db Database, key, value common.Hash) {
	self.db.journal = append(self.db.journal, storageChange{
		account:  &self.address,
		key:      key,
		prevalue: self.GetState(db, key),
	})
	self.setState(key, value)
}

func (self *stateObject) setState(key, value common.Hash) {
	self.cachedStorage[key] = value
	self.dirtyStorage[key] = value

	if self.onDirty != nil {
		self.onDirty(self.Address())
		self.onDirty = nil
	}
}

// updateTrie writes cached storage modifications into the object's storage trie.
func (self *stateObject) updateTrie(db Database) Trie {
	tr := self.getTrie(db)
	for key, value := range self.dirtyStorage {
		delete(self.dirtyStorage, key)
		if (value == common.Hash{}) {
			self.setError(tr.TryDelete(key[:]))
			continue
		}
		// Encoding []byte cannot fail, ok to ignore the error.
		v, _ := rlp.EncodeToBytes(bytes.TrimLeft(value[:], "\x00"))
		self.setError(tr.TryUpdate(key[:], v))
	}
	return tr
}

// UpdateRoot sets the trie root to the current root hash of
func (self *stateObject) updateRoot(db Database) {
	self.updateTrie(db)
	self.data.Root = self.trie.Hash()
}

// CommitTrie the storage trie of the object to dwb.
// This updates the trie root.
func (self *stateObject) CommitTrie(db Database) error {
	self.updateTrie(db)
	if self.dbErr != nil {
		return self.dbErr
	}
	root, err := self.trie.Commit(nil)
	if err == nil {
		self.data.Root = root
	}
	return err
}

// AddBalance removes amount from c's balance.
// It is used to add funds to the destination account of a transfer.
func (c *stateObject) AddBalance(amount *big.Int) {
	// EIP158: We must check emptiness for the objects such that the account
	// clearing (0,0,0 objects) can take effect.
	if amount.Sign() == 0 {
		if c.empty() {
			c.touch()
		}

		return
	}
	c.SetBalance(new(big.Int).Add(c.Balance(), amount))
}

// SubBalance removes amount from c's balance.
// It is used to remove funds from the origin account of a transfer.
func (c *stateObject) SubBalance(amount *big.Int) {
	if amount.Sign() == 0 {
		return
	}
	c.SetBalance(new(big.Int).Sub(c.Balance(), amount))
}

func (self *stateObject) SetBalance(amount *big.Int) {
	self.db.journal = append(self.db.journal, balanceChange{
		account: &self.address,
		prev:    new(big.Int).Set(self.data.Balance),
	})
	self.setBalance(amount)
}

func (self *stateObject) setBalance(amount *big.Int) {
	self.data.Balance = amount
	if self.onDirty != nil {
		self.onDirty(self.Address())
		self.onDirty = nil
	}
}

// Return the gas back to the origin. Used by the Virtual machine or Closures
func (c *stateObject) ReturnGas(gas *big.Int) {}

func (self *stateObject) deepCopy(db *StateDB, onDirty func(addr common.Address)) *stateObject {
	stateObject := newObject(db, self.address, self.data, onDirty)
	if self.trie != nil {
		stateObject.trie = db.db.CopyTrie(self.trie)
	}
	stateObject.code = self.code
	stateObject.dirtyStorage = self.dirtyStorage.Copy()
	stateObject.cachedStorage = self.dirtyStorage.Copy()
	stateObject.suicided = self.suicided
	stateObject.dirtyCode = self.dirtyCode
	stateObject.deleted = self.deleted
	return stateObject
}

//
// Attribute accessors
//

// Returns the address of the contract/account
func (c *stateObject) Address() common.Address {
	return c.address
}

// Code returns the contract code associated with this object, if any.
func (self *stateObject) Code(db Database) []byte {
	if self.code != nil {
		return self.code
	}
	if bytes.Equal(self.CodeHash(), emptyCodeHash) {
		return nil
	}
	code, err := db.ContractCode(self.addrHash, common.BytesToHash(self.CodeHash()))
	if err != nil {
		self.setError(fmt.Errorf("can't load code hash %x: %v", self.CodeHash(), err))
	}
	self.code = code
	return code
}

func (self *stateObject) SetCode(codeHash common.Hash, code []byte) {
	prevcode := self.Code(self.db.db)
	self.db.journal = append(self.db.journal, codeChange{
		account:  &self.address,
		prevhash: self.CodeHash(),
		prevcode: prevcode,
	})
	self.setCode(codeHash, code)
}

func (self *stateObject) setCode(codeHash common.Hash, code []byte) {
	self.code = code
	self.data.CodeHash = codeHash[:]
	self.dirtyCode = true
	if self.onDirty != nil {
		self.onDirty(self.Address())
		self.onDirty = nil
	}
}

func (self *stateObject) SetNonce(nonce uint64) {
	self.db.journal = append(self.db.journal, nonceChange{
		account: &self.address,
		prev:    self.data.Nonce,
	})
	self.setNonce(nonce)
}

func (self *stateObject) setNonce(nonce uint64) {
	self.data.Nonce = nonce
	if self.onDirty != nil {
		self.onDirty(self.Address())
		self.onDirty = nil
	}
}

func (self *stateObject) CodeHash() []byte {
	return self.data.CodeHash
}

func (self *stateObject) Balance() *big.Int {
	return self.data.Balance
}

func (self *stateObject) Nonce() uint64 {
	return self.data.Nonce
}

// Never called, but must be present to allow stateObject to be used
// as a vm.Account interface that also satisfies the vm.ContractRef
// interface. Interfaces are awesome.
func (self *stateObject) Value() *big.Int {
	panic("Value on stateObject should never be called")
}

func (self *stateObject)StorageValue(db Database, key string) uint64 {
	tr := self.getTrie(db)
	b, err := tr.TryGet([]byte(key))
	if err != nil {
		self.setError(err)
		return 0
	}
	return binary.BigEndian.Uint64(b)
}

func (self *stateObject)StorageValueW(db Database, key string, v uint64) {
	setKey := []byte(key)
	b := make([]byte, 8)
	binary.BigEndian.PutUint64(b, v)
	tr := self.getTrie(db)
	self.setError(tr.TryUpdate(setKey[:], b))
}


func (self *stateObject)UpdateHeft(heft uint64){
	var genaroData GenaroDate
	if self.data.CodeHash == nil{
		genaroData = GenaroDate{
			Heft:heft,
		}
	}else {
		json.Unmarshal(self.data.CodeHash, &genaroData)
		genaroData.Heft = heft
	}

	b, _ := json.Marshal(genaroData)
	self.code = nil
	self.data.CodeHash = b[:]
	self.dirtyCode = true
	if self.onDirty != nil {
		self.onDirty(self.Address())
		self.onDirty = nil
	}
}

func (self *stateObject)GetHeft() (uint64){
	if self.data.CodeHash != nil {
		var genaroData GenaroDate
		json.Unmarshal(self.data.CodeHash, &genaroData)
		return genaroData.Heft
	}

	return 0
}

func (self *stateObject)UpdateStake(stake uint64){
	var genaroData GenaroDate
	if self.data.CodeHash == nil{
		genaroData = GenaroDate{
			Stake:stake,
		}
	}else {
		json.Unmarshal(self.data.CodeHash, &genaroData)
		genaroData.Stake += stake
	}

	b, _ := json.Marshal(genaroData)
	self.code = nil
	self.data.CodeHash = b[:]
	self.dirtyCode = true
	if self.onDirty != nil {
		self.onDirty(self.Address())
		self.onDirty = nil
	}
}

func (self *stateObject)GetStake() (uint64){
	if self.data.CodeHash != nil {
		var genaroData GenaroDate
		json.Unmarshal(self.data.CodeHash, &genaroData)
		return genaroData.Stake
	}

	return 0
}<|MERGE_RESOLUTION|>--- conflicted
+++ resolved
@@ -107,7 +107,7 @@
 
 // Genaro is the Ethereum consensus representation of Genaro's data.
 // these objects are stored in the main genaro trie.
-type GenaroDate struct {
+type GenaroData struct {
 	//StorageGas       uint64
 	//StorageGasLimit  uint64
 	//StorageGasPrice  *big.Int
@@ -137,11 +137,6 @@
 		cachedStorage: make(Storage),
 		dirtyStorage:  make(Storage),
 		onDirty:       onDirty,
-<<<<<<< HEAD
-
-		genaroData:    Genaro{},
-=======
->>>>>>> 4f71d3d3
 	}
 }
 
@@ -428,9 +423,9 @@
 
 
 func (self *stateObject)UpdateHeft(heft uint64){
-	var genaroData GenaroDate
+	var genaroData GenaroData
 	if self.data.CodeHash == nil{
-		genaroData = GenaroDate{
+		genaroData = GenaroData{
 			Heft:heft,
 		}
 	}else {
@@ -450,7 +445,7 @@
 
 func (self *stateObject)GetHeft() (uint64){
 	if self.data.CodeHash != nil {
-		var genaroData GenaroDate
+		var genaroData GenaroData
 		json.Unmarshal(self.data.CodeHash, &genaroData)
 		return genaroData.Heft
 	}
@@ -459,9 +454,9 @@
 }
 
 func (self *stateObject)UpdateStake(stake uint64){
-	var genaroData GenaroDate
+	var genaroData GenaroData
 	if self.data.CodeHash == nil{
-		genaroData = GenaroDate{
+		genaroData = GenaroData{
 			Stake:stake,
 		}
 	}else {
@@ -481,7 +476,7 @@
 
 func (self *stateObject)GetStake() (uint64){
 	if self.data.CodeHash != nil {
-		var genaroData GenaroDate
+		var genaroData GenaroData
 		json.Unmarshal(self.data.CodeHash, &genaroData)
 		return genaroData.Stake
 	}
