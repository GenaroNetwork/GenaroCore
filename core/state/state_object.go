// Copyright 2014 The go-ethereum Authors
// This file is part of the go-ethereum library.
//
// The go-ethereum library is free software: you can redistribute it and/or modify
// it under the terms of the GNU Lesser General Public License as published by
// the Free Software Foundation, either version 3 of the License, or
// (at your option) any later version.
//
// The go-ethereum library is distributed in the hope that it will be useful,
// but WITHOUT ANY WARRANTY; without even the implied warranty of
// MERCHANTABILITY or FITNESS FOR A PARTICULAR PURPOSE. See the
// GNU Lesser General Public License for more details.
//
// You should have received a copy of the GNU Lesser General Public License
// along with the go-ethereum library. If not, see <http://www.gnu.org/licenses/>.

package state

import (
	"bytes"
	"fmt"
	"io"
	"math/big"
	"encoding/json"
	"github.com/GenaroNetwork/Genaro-Core/common"
	"github.com/GenaroNetwork/Genaro-Core/crypto"
	"github.com/GenaroNetwork/Genaro-Core/rlp"
	"time"
	"github.com/GenaroNetwork/Genaro-Core/core/types"
	"github.com/GenaroNetwork/Genaro-Core/common/hexutil"
	"github.com/pkg/errors"
	"sort"
)

var emptyCodeHash = crypto.Keccak256(nil)
var ErrSyncNode = errors.New("no enough stake value to sync node")

type Code []byte

func (self Code) String() string {
	return string(self) //strings.Join(Disassemble(self), " ")
}

// 获取用于存储期权交易的地址
func GetOptionSaveAddr(optionTxHash common.Hash,optionTxMemorySize uint64) common.Address{
	pos := optionTxHash.Mod(int64(optionTxMemorySize))
	return common.OptionTxBeginSaveAddress.Add(pos)
}

type Storage map[common.Hash]common.Hash

func (self Storage) String() (str string) {
	for key, value := range self {
		str += fmt.Sprintf("%X : %X\n", key, value)
	}

	return
}

func (self Storage) Copy() Storage {
	cpy := make(Storage)
	for key, value := range self {
		cpy[key] = value
	}

	return cpy
}

// stateObject represents an Ethereum account which is being modified.
//
// The usage pattern is as follows:
// First you need to obtain a state object.
// Account values can be accessed and modified through the object.
// Finally, call CommitTrie to write the modified storage trie into a database.
type stateObject struct {
	address  common.Address
	addrHash common.Hash // hash of ethereum address of the account
	data     Account
	db       *StateDB

	// DB error.
	// State objects are used by the consensus core and VM which are
	// unable to deal with database-level errors. Any error that occurs
	// during a database read is memoized here and will eventually be returned
	// by StateDB.Commit.
	dbErr error

	// Write caches.
	trie Trie // storage trie, which becomes non-nil on first access
	code Code // contract bytecode, which gets set when code is loaded

	cachedStorage Storage // Storage entry cache to avoid duplicate reads
	dirtyStorage  Storage // Storage entries that need to be flushed to disk

	// Cache flags.
	// When an object is marked suicided it will be delete from the trie
	// during the "update" phase of the state transition.
	dirtyCode bool // true if the code was updated
	suicided  bool
	touched   bool
	deleted   bool
	onDirty   func(addr common.Address) // Callback method to mark a state object newly dirty
}

// empty returns whether the account is considered empty.
func (s *stateObject) empty() bool {
	return s.data.Nonce == 0 && s.data.Balance.Sign() == 0 && bytes.Equal(s.data.CodeHash, emptyCodeHash)
}

// Account is the Ethereum consensus representation of accounts.
// These objects are stored in the main account trie.
type Account struct {
	Nonce    uint64
	Balance  *big.Int
	Root     common.Hash // merkle root of the storage trie
	CodeHash []byte
}


type Candidates []common.Address

func (self *Candidates)isExist(addr common.Address) bool{
	for _,addrIn := range *self {
		if bytes.Compare(addrIn.Bytes(),addr.Bytes()) == 0 {
			return true
		}
	}
	return false
}

func (self *Candidates)DelCandidate(addr common.Address) {
	for i,addrIn := range *self {
		if bytes.Compare(addrIn.Bytes(),addr.Bytes()) == 0 {
			(*self) = append((*self)[:i],(*self)[i+1:]...)
		}
	}
}

type CandidateInfo struct {
	Signer       common.Address // peer address
	Heft uint64         // the sentinel of the peer
	//TODO May need to convert big int
	Stake        uint64         // the stake of the peer
	Point		 uint64
}

type CandidateInfos []CandidateInfo

func (c CandidateInfos) Len() int {
	return len(c)
}

func (c CandidateInfos) Swap(i, j int) {
	c[i].Signer, c[j].Signer = c[j].Signer, c[i].Signer
	c[i].Heft, c[j].Heft = c[j].Heft, c[i].Heft
	c[i].Stake, c[j].Stake = c[j].Stake, c[i].Stake
	c[i].Point, c[j].Point = c[j].Point, c[i].Point
}

func (c CandidateInfos) Less(i, j int) bool {
	return c[i].Point < c[j].Point
}

func (c CandidateInfos) Apply() {
	totleHeft := uint64(0)
	totleStake := uint64(0)
	for _, candidate := range c{
		totleHeft += candidate.Heft
		totleStake += candidate.Stake
	}
	//TODO define how to get point
	for i, candidate := range c{
		if candidate.Heft == 0 {
			c[i].Point = 0
		} else {
			c[i].Point = candidate.Stake*common.Base/totleStake + candidate.Heft*common.Base/totleHeft
		}
	}
}

// 全员排名，无限制长度
func Rank(candidateInfos CandidateInfos) ([]common.Address, []uint64){
	candidateInfos.Apply()
	sort.Sort(sort.Reverse(candidateInfos))
	committeeRank := make([]common.Address, len(candidateInfos))
	proportion := make([]uint64, len(candidateInfos))
	total := uint64(0)
	for _, c := range candidateInfos{
		total += c.Stake
	}
	if total == 0 {
		return committeeRank, proportion
	}
	for i, c := range candidateInfos{
		committeeRank[i] = c.Signer
		proportion[i] = c.Stake*uint64(common.Base)/total
	}
	return committeeRank, proportion
}

// 限制排名的长度后，进行排名
func RankWithLenth(candidateInfos CandidateInfos, lenth int, committeeMinStake uint64) ([]common.Address, []uint64){
	candidateInfos.Apply()
	// 除去低于stake最小限制的账号
	for i:=0;i<len(candidateInfos);i++ {
		if candidateInfos[i].Stake < committeeMinStake {
			candidateInfos = append(candidateInfos[:i],candidateInfos[i+1:]...)
			i--
		}
	}

	sort.Sort(sort.Reverse(candidateInfos))
	rankLenth := lenth
	if len(candidateInfos) < rankLenth {
		rankLenth = len(candidateInfos)
	}
	committeeRank := make([]common.Address, rankLenth)
	proportion := make([]uint64, rankLenth)
	total := uint64(0)

	for i:=0;i<rankLenth;i++ {
		total += candidateInfos[i].Stake
	}
	if total == 0 {
		return committeeRank, proportion
	}
	for i:=0;i<rankLenth;i++ {
		committeeRank[i] =  candidateInfos[i].Signer
		proportion[i] = candidateInfos[i].Stake*uint64(common.Base)/total
	}
	return committeeRank, proportion
}

type FilePropertie struct {
	StorageGas       uint64	`json:"sgas"`
	StorageGasUsed  uint64	`json:"sGasUsed"`
	StorageGasPrice  uint64 `josn:"sGasPrice"`
	// Ssize represents Storage Size
	Ssize            uint64 `json:"sSize"`
}

// newObject creates a state object.
func newObject(db *StateDB, address common.Address, data Account, onDirty func(addr common.Address)) *stateObject {
	if data.Balance == nil {
		data.Balance = new(big.Int)
	}
	if data.CodeHash == nil {
		data.CodeHash = emptyCodeHash
	}
	return &stateObject{
		db:            db,
		address:       address,
		addrHash:      crypto.Keccak256Hash(address[:]),
		data:          data,
		cachedStorage: make(Storage),
		dirtyStorage:  make(Storage),
		onDirty:       onDirty,
	}
}

// EncodeRLP implements rlp.Encoder.
func (c *stateObject) EncodeRLP(w io.Writer) error {
	return rlp.Encode(w, c.data)
}

// setError remembers the first non-nil error it is called with.
func (self *stateObject) setError(err error) {
	if self.dbErr == nil {
		self.dbErr = err
	}
}

func (self *stateObject) markSuicided() {
	self.suicided = true
	if self.onDirty != nil {
		self.onDirty(self.Address())
		self.onDirty = nil
	}
}

func (c *stateObject) touch() {
	c.db.journal = append(c.db.journal, touchChange{
		account:   &c.address,
		prev:      c.touched,
		prevDirty: c.onDirty == nil,
	})
	if c.onDirty != nil {
		c.onDirty(c.Address())
		c.onDirty = nil
	}
	c.touched = true
}

func (c *stateObject) getTrie(db Database) Trie {
	if c.trie == nil {
		var err error
		c.trie, err = db.OpenStorageTrie(c.addrHash, c.data.Root)
		if err != nil {
			c.trie, _ = db.OpenStorageTrie(c.addrHash, common.Hash{})
			c.setError(fmt.Errorf("can't create storage trie: %v", err))
		}
	}
	return c.trie
}

// GetState returns a value in account storage.
func (self *stateObject) GetState(db Database, key common.Hash) common.Hash {
	value, exists := self.cachedStorage[key]
	if exists {
		return value
	}
	// Load from DB in case it is missing.
	enc, err := self.getTrie(db).TryGet(key[:])
	if err != nil {
		self.setError(err)
		return common.Hash{}
	}
	if len(enc) > 0 {
		_, content, _, err := rlp.Split(enc)
		if err != nil {
			self.setError(err)
		}
		value.SetBytes(content)
	}
	if (value != common.Hash{}) {
		self.cachedStorage[key] = value
	}
	return value
}

// SetState updates a value in account storage.
func (self *stateObject) SetState(db Database, key, value common.Hash) {
	self.db.journal = append(self.db.journal, storageChange{
		account:  &self.address,
		key:      key,
		prevalue: self.GetState(db, key),
	})
	self.setState(key, value)
}

func (self *stateObject) setState(key, value common.Hash) {
	self.cachedStorage[key] = value
	self.dirtyStorage[key] = value

	if self.onDirty != nil {
		self.onDirty(self.Address())
		self.onDirty = nil
	}
}

// updateTrie writes cached storage modifications into the object's storage trie.
func (self *stateObject) updateTrie(db Database) Trie {
	tr := self.getTrie(db)
	for key, value := range self.dirtyStorage {
		delete(self.dirtyStorage, key)
		if (value == common.Hash{}) {
			self.setError(tr.TryDelete(key[:]))
			continue
		}
		// Encoding []byte cannot fail, ok to ignore the error.
		v, _ := rlp.EncodeToBytes(bytes.TrimLeft(value[:], "\x00"))
		self.setError(tr.TryUpdate(key[:], v))
	}
	return tr
}

// UpdateRoot sets the trie root to the current root hash of
func (self *stateObject) updateRoot(db Database) {
	self.updateTrie(db)
	self.data.Root = self.trie.Hash()
}

// CommitTrie the storage trie of the object to dwb.
// This updates the trie root.
func (self *stateObject) CommitTrie(db Database) error {
	self.updateTrie(db)
	if self.dbErr != nil {
		return self.dbErr
	}
	root, err := self.trie.Commit(nil)
	if err == nil {
		self.data.Root = root
	}
	return err
}

// AddBalance removes amount from c's balance.
// It is used to add funds to the destination account of a transfer.
func (c *stateObject) AddBalance(amount *big.Int) {
	// EIP158: We must check emptiness for the objects such that the account
	// clearing (0,0,0 objects) can take effect.
	if amount.Sign() == 0 {
		if c.empty() {
			c.touch()
		}

		return
	}
	c.SetBalance(new(big.Int).Add(c.Balance(), amount))
}

// SubBalance removes amount from c's balance.
// It is used to remove funds from the origin account of a transfer.
func (c *stateObject) SubBalance(amount *big.Int) {
	if amount.Sign() == 0 {
		return
	}
	c.SetBalance(new(big.Int).Sub(c.Balance(), amount))
}

func (self *stateObject) SetBalance(amount *big.Int) {
	self.db.journal = append(self.db.journal, balanceChange{
		account: &self.address,
		prev:    new(big.Int).Set(self.data.Balance),
	})
	self.setBalance(amount)
}

func (self *stateObject) setBalance(amount *big.Int) {
	self.data.Balance = amount
	if self.onDirty != nil {
		self.onDirty(self.Address())
		self.onDirty = nil
	}
}

// Return the gas back to the origin. Used by the Virtual machine or Closures
func (c *stateObject) ReturnGas(gas *big.Int) {}

func (self *stateObject) deepCopy(db *StateDB, onDirty func(addr common.Address)) *stateObject {
	stateObject := newObject(db, self.address, self.data, onDirty)
	if self.trie != nil {
		stateObject.trie = db.db.CopyTrie(self.trie)
	}
	stateObject.code = self.code
	stateObject.dirtyStorage = self.dirtyStorage.Copy()
	stateObject.cachedStorage = self.dirtyStorage.Copy()
	stateObject.suicided = self.suicided
	stateObject.dirtyCode = self.dirtyCode
	stateObject.deleted = self.deleted
	return stateObject
}

//
// Attribute accessors
//

// Returns the address of the contract/account
func (c *stateObject) Address() common.Address {
	return c.address
}

// if empty return true
func CheckCodeEmpty(codeHash []byte) bool {
	if bytes.Equal(codeHash, emptyCodeHash) || len(codeHash)!=32 {
		return true
	} else {
		return false
	}
}

// Code returns the contract code associated with this object, if any.
func (self *stateObject) Code(db Database) []byte {
	if self.code != nil {
		return self.code
	}
	if CheckCodeEmpty(self.CodeHash()) {
		return nil
	}
	code, err := db.ContractCode(self.addrHash, common.BytesToHash(self.CodeHash()))
	if err != nil {
		self.setError(fmt.Errorf("can't load code hash %x: %v", self.CodeHash(), err))
	}
	self.code = code
	return code
}

func (self *stateObject) SetCode(codeHash common.Hash, code []byte) {
	prevcode := self.Code(self.db.db)
	self.db.journal = append(self.db.journal, codeChange{
		account:  &self.address,
		prevhash: self.CodeHash(),
		prevcode: prevcode,
	})
	self.setCode(codeHash, code)
}

// only used in genaro genesis init
func (self *stateObject) SetCodeHash(codeHash []byte) {
	self.data.CodeHash = codeHash[:]
	self.dirtyCode = true
	if self.onDirty != nil {
		self.onDirty(self.Address())
		self.onDirty = nil
	}
}

func (self *stateObject) setCode(codeHash common.Hash, code []byte) {
	self.code = code
	self.data.CodeHash = codeHash[:]
	self.dirtyCode = true
	if self.onDirty != nil {
		self.onDirty(self.Address())
		self.onDirty = nil
	}
}

func (self *stateObject) SetNonce(nonce uint64) {
	self.db.journal = append(self.db.journal, nonceChange{
		account: &self.address,
		prev:    self.data.Nonce,
	})
	self.setNonce(nonce)
}

func (self *stateObject) setNonce(nonce uint64) {
	self.data.Nonce = nonce
	if self.onDirty != nil {
		self.onDirty(self.Address())
		self.onDirty = nil
	}
}

func (self *stateObject) CodeHash() []byte {
	return self.data.CodeHash
}

func (self *stateObject) Balance() *big.Int {
	return self.data.Balance
}

func (self *stateObject) Nonce() uint64 {
	return self.data.Nonce
}

// Never called, but must be present to allow stateObject to be used
// as a vm.Account interface that also satisfies the vm.ContractRef
// interface. Interfaces are awesome.
func (self *stateObject) Value() *big.Int {
	panic("Value on stateObject should never be called")
}

// update heft and add heft log
func (self *stateObject)UpdateHeft(heft uint64, blockNumber uint64){
	var genaroData types.GenaroData
	if self.data.CodeHash == nil{
		genaroData = types.GenaroData{
			Heft:heft,
		}
	}else {
		json.Unmarshal(self.data.CodeHash, &genaroData)
		genaroData.Heft = heft
	}
	if genaroData.HeftLog == nil {
		genaroData.HeftLog = *new(types.NumLogs)
	}
	var newLog types.NumLog
	newLog.Num = heft
	newLog.BlockNum = blockNumber
	genaroData.HeftLog.Add(newLog)

	b, _ := json.Marshal(genaroData)
	self.code = nil
	self.data.CodeHash = b[:]
	self.dirtyCode = true
	if self.onDirty != nil {
		self.onDirty(self.Address())
		self.onDirty = nil
	}
}

func (self *stateObject)GetHeft() (uint64){
	if self.data.CodeHash != nil {
		var genaroData types.GenaroData
		json.Unmarshal(self.data.CodeHash, &genaroData)
		return genaroData.Heft
	}

	return 0
}

func (self *stateObject)GetHeftLog() (types.NumLogs){
	if self.data.CodeHash != nil {
		var genaroData types.GenaroData
		json.Unmarshal(self.data.CodeHash, &genaroData)
		return genaroData.HeftLog
	}

	return nil
}

func (self *stateObject)GetHeftRangeDiff(blockNumStart uint64, blockNumEnd uint64) (uint64){
	if self.data.CodeHash != nil {
		var genaroData types.GenaroData
		json.Unmarshal(self.data.CodeHash, &genaroData)
		return genaroData.HeftLog.GetRangeDiff(blockNumStart,blockNumEnd)
	}

	return 0
}

// update stake and add stake log
func (self *stateObject)UpdateStake(stake uint64, blockNumber uint64){
	var genaroData types.GenaroData
	if self.data.CodeHash == nil{
		genaroData = types.GenaroData{
			Stake:stake,
		}
	}else {
		json.Unmarshal(self.data.CodeHash, &genaroData)
		genaroData.Stake += stake
	}
	if genaroData.StakeLog == nil {
		genaroData.StakeLog = *new(types.NumLogs)
	}
	var newLog types.NumLog
	newLog.Num = genaroData.Stake
	newLog.BlockNum = blockNumber
	genaroData.StakeLog.Add(newLog)

	b, _ := json.Marshal(genaroData)
	self.code = nil
	self.data.CodeHash = b[:]
	self.dirtyCode = true
	if self.onDirty != nil {
		self.onDirty(self.Address())
		self.onDirty = nil
	}
}

func (self *stateObject)DeleteStake(stake uint64, blockNumber uint64) uint64 {
	var currentPunishment uint64
	var genaroData types.GenaroData
	if self.data.CodeHash != nil {
		json.Unmarshal(self.data.CodeHash, &genaroData)

		if genaroData.Stake <= stake {
			currentPunishment = genaroData.Stake
			genaroData.Stake = 0
		}else {
			currentPunishment = stake
			genaroData.Stake -= stake
		}

		var newLog types.NumLog
		newLog.Num = genaroData.Stake
		newLog.BlockNum = blockNumber
		genaroData.StakeLog.Add(newLog)

		b, _ := json.Marshal(genaroData)
		self.code = nil
		self.data.CodeHash = b[:]
		self.dirtyCode = true
		if self.onDirty != nil {
			self.onDirty(self.Address())
			self.onDirty = nil
		}
	}
	return currentPunishment
}

func (self *stateObject)GetStake() (uint64){
	if self.data.CodeHash != nil {
		var genaroData types.GenaroData
		json.Unmarshal(self.data.CodeHash, &genaroData)
		return genaroData.Stake
	}

	return 0
}


func (self *stateObject)GetStakeLog() (types.NumLogs){
	if self.data.CodeHash != nil {
		var genaroData types.GenaroData
		json.Unmarshal(self.data.CodeHash, &genaroData)
		return genaroData.StakeLog
	}

	return nil
}

func (self *stateObject)GetStakeRangeDiff(blockNumStart uint64, blockNumEnd uint64) (uint64){
	if self.data.CodeHash != nil {
		var genaroData types.GenaroData
		json.Unmarshal(self.data.CodeHash, &genaroData)
		return genaroData.StakeLog.GetRangeDiff(blockNumStart,blockNumEnd)
	}

	return 0
}

func (self *stateObject) AddCandidate(candidate common.Address) {
	var candidates Candidates
	if self.data.CodeHash == nil{
		candidates = *new(Candidates)
	}else {
		json.Unmarshal(self.data.CodeHash, &candidates)
	}
	if !candidates.isExist(candidate) {
		candidates = append(candidates,candidate)
		b, _ := json.Marshal(candidates)
		self.code = nil
		self.data.CodeHash = b[:]
		self.dirtyCode = true
		if self.onDirty != nil {
			self.onDirty(self.Address())
			self.onDirty = nil
		}
	}
}

// 判断候选者是否存在
func (self *stateObject) IsCandidateExist(candidate common.Address) bool{
	var candidates Candidates
	if self.data.CodeHash == nil{
		candidates = *new(Candidates)
	}else {
		json.Unmarshal(self.data.CodeHash, &candidates)
	}

	return candidates.isExist(candidate)
}

func (self *stateObject) DelCandidate(candidate common.Address) {
	var candidates Candidates
	if self.data.CodeHash == nil{
		candidates = *new(Candidates)
	}else {
		json.Unmarshal(self.data.CodeHash, &candidates)
	}

	if candidates.isExist(candidate) {
		candidates.DelCandidate(candidate)
		b, _ := json.Marshal(candidates)
		self.code = nil
		self.data.CodeHash = b[:]
		self.dirtyCode = true
		if self.onDirty != nil {
			self.onDirty(self.Address())
			self.onDirty = nil
		}
	}
}

func (self *stateObject)GetCandidates() (Candidates){
	if self.data.CodeHash != nil {
		var candidates Candidates
		json.Unmarshal(self.data.CodeHash, &candidates)
		return candidates
	}
	return nil
}

// 将账号加入禁止退注列表
func (self *stateObject) AddAccountInForbidBackStakeList(addr common.Address) {
	var forbidList types.ForbidBackStakeList
	if self.data.CodeHash == nil{
		forbidList = *new(types.ForbidBackStakeList)
	}else {
		json.Unmarshal(self.data.CodeHash, &forbidList)
	}
	if !forbidList.IsExist(addr) {
		forbidList.Add(addr)
		b, _ := json.Marshal(forbidList)
		self.code = nil
		self.data.CodeHash = b[:]
		self.dirtyCode = true
		if self.onDirty != nil {
			self.onDirty(self.Address())
			self.onDirty = nil
		}
	}
}

// 判断账号是否存在于禁止退注列表中
func (self *stateObject) IsAccountExistInForbidBackStakeList(addr common.Address) bool{
	var forbidList types.ForbidBackStakeList
	if self.data.CodeHash == nil{
		forbidList = *new(types.ForbidBackStakeList)
	}else {
		json.Unmarshal(self.data.CodeHash, &forbidList)
	}

	return forbidList.IsExist(addr)
}

// 将账号从禁止退注名单中删除
func (self *stateObject) DelAccountInForbidBackStakeList(addr common.Address) {
	var forbidList types.ForbidBackStakeList
	if self.data.CodeHash == nil{
		forbidList = *new(types.ForbidBackStakeList)
	}else {
		json.Unmarshal(self.data.CodeHash, &forbidList)
	}

	if forbidList.IsExist(addr) {
		forbidList.Del(addr)
		b, _ := json.Marshal(forbidList)
		self.code = nil
		self.data.CodeHash = b[:]
		self.dirtyCode = true
		if self.onDirty != nil {
			self.onDirty(self.Address())
			self.onDirty = nil
		}
	}
}

// 获取禁止退注名单
func (self *stateObject)GetForbidBackStakeList() (types.ForbidBackStakeList){
	if self.data.CodeHash != nil {
		var forbidList types.ForbidBackStakeList
		json.Unmarshal(self.data.CodeHash, &forbidList)
		return forbidList
	}
	return nil
}


func (self *stateObject) AddAlreadyBackStack(backStake common.AlreadyBackStake) {
	var backStakes common.BackStakeList
	if self.data.CodeHash == nil{
		backStakes = *new(common.BackStakeList)
	}else {
		json.Unmarshal(self.data.CodeHash, &backStakes)
	}
	if !backStakes.IsExist(backStake){
		backStakes = append(backStakes,backStake)

		b, _ := json.Marshal(backStakes)
		self.code = nil
		self.data.CodeHash = b[:]
		self.dirtyCode = true
		if self.onDirty != nil {
			self.onDirty(self.Address())
			self.onDirty = nil
		}
	}
}

func (self *stateObject)GetAlreadyBackStakeList() (common.BackStakeList){
	if self.data.CodeHash != nil {
		var backStakes common.BackStakeList
		json.Unmarshal(self.data.CodeHash, &backStakes)
		return backStakes
	}
	return nil
}

func (self *stateObject)SetAlreadyBackStakeList(backStakes common.BackStakeList){
	b, _ := json.Marshal(backStakes)
	self.code = nil
	self.data.CodeHash = b[:]
	self.dirtyCode = true
	if self.onDirty != nil {
		self.onDirty(self.Address())
		self.onDirty = nil
	}
}

func (self *stateObject)UpdateBucketProperties(buckid string, szie uint64, backup uint64, timestart uint64, timeend uint64) {
	var bpArr []*types.BucketPropertie
	bp := new(types.BucketPropertie)
	if buckid != "" {bp.BucketId = buckid}
	if szie != 0 {bp.Size = szie}
	if backup != 0 {bp.Backup = backup}
	if timestart != 0 {bp.TimeStart = timestart}
	if timeend != 0 {bp.TimeEnd = timeend}
	bpArr = append(bpArr, bp)

	var genaroData types.GenaroData
	if self.data.CodeHash == nil{
		genaroData = types.GenaroData{
			Buckets: bpArr,
		}
	}else {
		json.Unmarshal(self.data.CodeHash, &genaroData)
		if genaroData.Buckets == nil {
			genaroData.Buckets = bpArr
		}else {
			genaroData.Buckets = append(genaroData.Buckets, bpArr...)
		}
	}

	b, _ := json.Marshal(genaroData)
	self.code = nil
	self.data.CodeHash = b[:]
	self.dirtyCode = true
	if self.onDirty != nil {
		self.onDirty(self.Address())
		self.onDirty = nil
	}
}

func (self *stateObject)getBucketPropertie(bucketID string) *types.BucketPropertie {
	if self.data.CodeHash != nil {
		var genaroData types.GenaroData
		json.Unmarshal(self.data.CodeHash, &genaroData)
		if genaroData.Buckets != nil {
			for _, v := range genaroData.Buckets {
				if v.BucketId == bucketID {
					return v
				}
			}
		}
	}

	return nil
}

func (self *stateObject)GetStorageSize(bucketID string) uint64 {
	if bp:= self.getBucketPropertie(bucketID); bp != nil{
		return bp.Size
	}
	return 0
}


func (self *stateObject)GetStorageGasPrice(bucketID string) uint64 {
	if bp:= self.getBucketPropertie(bucketID); bp != nil{
		return bp.Backup
	}
	return 0
}


func (self *stateObject)GetStorageGasUsed(bucketID string) uint64 {
	if bp:= self.getBucketPropertie(bucketID); bp != nil{
		return bp.Backup * bp.Size
	}
	return 0
}

func (self *stateObject)GetStorageGas(bucketID string) uint64 {
	if bp:= self.getBucketPropertie(bucketID); bp != nil{
		return bp.TimeEnd-bp.TimeStart
	}
	return 0
}

func (self *stateObject)UpdateTraffic(traffic uint64){
	var genaroData types.GenaroData
	if self.data.CodeHash == nil{
		genaroData = types.GenaroData{
			Traffic:traffic,
		}
	}else {
		json.Unmarshal(self.data.CodeHash, &genaroData)
		genaroData.Traffic += traffic
	}

	b, _ := json.Marshal(genaroData)
	self.code = nil
	self.data.CodeHash = b[:]
	self.dirtyCode = true
	if self.onDirty != nil {
		self.onDirty(self.Address())
		self.onDirty = nil
	}
}

func (self *stateObject)GetTraffic() uint64 {
	if self.data.CodeHash != nil {
		var genaroData types.GenaroData
		json.Unmarshal(self.data.CodeHash, &genaroData)
		return genaroData.Traffic
	}

	return 0
}

func (self *stateObject)GetBuckets() map[string]interface{} {
	rtMap := make(map[string]interface{})
	if self.data.CodeHash != nil {
		var genaroData types.GenaroData
		json.Unmarshal(self.data.CodeHash, &genaroData)
		if genaroData.Buckets != nil {
			for _, v := range genaroData.Buckets {
				rtMap[v.BucketId] = *v
			}
		}
	}
	return  rtMap
}

func (self *stateObject)GetStorageNodes() []string {
	if self.data.CodeHash == nil{
		return nil
	}

	var genaroData types.GenaroData
	if err := json.Unmarshal(self.data.CodeHash, &genaroData); err != nil {
		return nil
	}

	return genaroData.Node
}

//Cross-chain storage processing
func (self *stateObject)SpecialTxTypeMortgageInit(specialTxTypeMortgageInit types.SpecialTxTypeMortgageInit) bool {
	var genaroData types.GenaroData
	if len(specialTxTypeMortgageInit.AuthorityTable) != len(specialTxTypeMortgageInit.MortgageTable) {
		return false
	}
	for k,_ := range  specialTxTypeMortgageInit.AuthorityTable {
		if _, ok := specialTxTypeMortgageInit.MortgageTable[k]; !ok {
			return false
		}
	}
	if nil == self.data.CodeHash {
		genaroData = types.GenaroData{
			SpecialTxTypeMortgageInitArr:map[string]types.SpecialTxTypeMortgageInit {specialTxTypeMortgageInit.FileID:specialTxTypeMortgageInit},
		}
	}else {
		json.Unmarshal(self.data.CodeHash, &genaroData)
		if nil == genaroData.SpecialTxTypeMortgageInitArr {
			genaroData.SpecialTxTypeMortgageInitArr = map[string]types.SpecialTxTypeMortgageInit {specialTxTypeMortgageInit.FileID:specialTxTypeMortgageInit}
		} else {
			genaroData.SpecialTxTypeMortgageInitArr[specialTxTypeMortgageInit.FileID] = specialTxTypeMortgageInit
		}
	}
	genaroData.SpecialTxTypeMortgageInit = types.SpecialTxTypeMortgageInit{}
	b, _ := json.Marshal(genaroData)
	self.code = nil
	self.data.CodeHash = b[:]
	self.dirtyCode = true
	if self.onDirty != nil {
		self.onDirty(self.Address())
		self.onDirty = nil
	}
	return true
}

func (self *stateObject)GetAccountAttributes() types.GenaroData{
	if self.data.CodeHash != nil {
		var genaroData types.GenaroData
		json.Unmarshal(self.data.CodeHash, &genaroData)
		return genaroData
	}
	return types.GenaroData{}
}

func (self *stateObject)SpecialTxTypeSyncSidechainStatus(SpecialTxTypeSyncSidechainStatus types.SpecialTxTypeMortgageInit)(map[common.Address] *big.Int, bool) {
	var genaroData types.GenaroData
	AddBalance :=make(map[common.Address] *big.Int)
	if nil == self.data.CodeHash {
		return  nil,false
	}else {
		json.Unmarshal(self.data.CodeHash, &genaroData)
		fileID := SpecialTxTypeSyncSidechainStatus.FileID
		result := genaroData.SpecialTxTypeMortgageInitArr[fileID]
		if 0 == len(result.MortgageTable) || len(result.MortgageTable) != len(result.AuthorityTable) ||
			len(result.MortgageTable) != len(SpecialTxTypeSyncSidechainStatus.Sidechain){
			return nil,false
		}
		if result.EndTime > time.Now().Unix() && false == SpecialTxTypeSyncSidechainStatus.Terminate && false == result.Terminate{
			if 0 == len(result.SidechainStatus) {
				result.SidechainStatus = make(map[string] map[common.Address] *hexutil.Big)
			}
			result.SidechainStatus[SpecialTxTypeSyncSidechainStatus.Dataversion] = SpecialTxTypeSyncSidechainStatus.Sidechain
		}else if  true == SpecialTxTypeSyncSidechainStatus.Terminate && false == result.Terminate{
			if 0 == len(result.SidechainStatus) {
				result.SidechainStatus = make(map[string] map[common.Address] *hexutil.Big)
			}
			result.SidechainStatus[SpecialTxTypeSyncSidechainStatus.Dataversion] = SpecialTxTypeSyncSidechainStatus.Sidechain
			useMortgagTotal := new(big.Int)
			zero := big.NewInt(0)
			for k,v := range SpecialTxTypeSyncSidechainStatus.Sidechain {
				if common.ReadWrite == result.AuthorityTable[k] || common.Write == result.AuthorityTable[k] {
					if v.ToInt().Cmp(zero) < 0 {
						return nil, false
					}
					if result.MortgageTable[k].ToInt().Cmp(v.ToInt()) > -1{
						AddBalance[k] = v.ToInt()
						useMortgagTotal.Add(useMortgagTotal,v.ToInt())
					} else {
						AddBalance[k] = result.MortgageTable[k].ToInt()
						useMortgagTotal.Add(useMortgagTotal,result.MortgageTable[k].ToInt())
					}
				}
			}
			AddBalance[result.FromAccount] = result.MortgagTotal.Sub(result.MortgagTotal,useMortgagTotal)
			result.Terminate = true
		}else {
			return nil, false
		}
		genaroData.SpecialTxTypeMortgageInitArr[fileID] = result
	}
	genaroData.SpecialTxTypeMortgageInit = types.SpecialTxTypeMortgageInit{}
	b, _ := json.Marshal(genaroData)
	self.code = nil
	self.data.CodeHash = b[:]
	self.dirtyCode = true
	if self.onDirty != nil {
		self.onDirty(self.Address())
		self.onDirty = nil
	}
	return AddBalance, true
}

func (self *stateObject) TxLogBydataVersionUpdate(fileID string) (types.SpecialTxTypeMortgageInit, bool)  {
	if self.data.CodeHash != nil {
		var genaroData types.GenaroData
		json.Unmarshal(self.data.CodeHash, &genaroData)
		accountAttributes := genaroData.SpecialTxTypeMortgageInitArr
		resultTmp := accountAttributes[fileID]
		if true == resultTmp.Terminate || resultTmp.EndTime < time.Now().Unix() {
			return types.SpecialTxTypeMortgageInit{},false
		}
		if  0 == len(resultTmp.AuthorityTable) {
			return  types.SpecialTxTypeMortgageInit{},false
		}
		resultTmp.LogSwitch = true
		genaroData.SpecialTxTypeMortgageInitArr[fileID] = resultTmp
		b, _ := json.Marshal(genaroData)
		self.code = nil
		self.data.CodeHash = b[:]
		self.dirtyCode = true
		if self.onDirty != nil {
			self.onDirty(self.Address())
			self.onDirty = nil
		}
		return  resultTmp, true
	}
	return types.SpecialTxTypeMortgageInit{},false
}

func (self *stateObject) TxLogByDataVersionRead(fileID,dataVersion string) (map[common.Address] *hexutil.Big, error) {
	if self.data.CodeHash != nil {
		var genaroData types.GenaroData
		json.Unmarshal(self.data.CodeHash, &genaroData)
		accountAttributes := genaroData.SpecialTxTypeMortgageInitArr
		resultTmp := accountAttributes[fileID]
		if  0 == len(resultTmp.AuthorityTable) {
			return  nil,nil
		}
		return  resultTmp.SidechainStatus[dataVersion],nil
	}
	return nil,nil
}

func (self *stateObject)SyncStakeNode(s string) error {
	var err error
	var genaroData types.GenaroData
	if self.data.CodeHash == nil{ // 用户数据为空，表示用户未进行stake操作，不能同步节点到链上
		err = ErrSyncNode
	}else {
		json.Unmarshal(self.data.CodeHash, &genaroData)
		genaroData.Node = append(genaroData.Node, s)
		b, _ := json.Marshal(genaroData)
		self.code = nil
		self.data.CodeHash = b[:]
		self.dirtyCode = true
		if self.onDirty != nil {
			self.onDirty(self.Address())
			self.onDirty = nil
		}

	}
	return err
}

func (self *stateObject)SyncNode2Address(s string, address string) error {
	d := make(map[string]string)
	if self.data.CodeHash == nil {
			d[s] = address
	}else{
		json.Unmarshal(self.data.CodeHash, &d)
		d[s] = address
	}
	b, _ := json.Marshal(d)
	self.code = nil
	self.data.CodeHash = b[:]
	self.dirtyCode = true
	if self.onDirty != nil {
		self.onDirty(self.Address())
		self.onDirty = nil
	}
	return nil
}

func (self *stateObject)GetAddressByNode (s string) string{
	if self.data.CodeHash == nil {
		return ""
	}else {
		d := make(map[string]string)
		err := json.Unmarshal(self.data.CodeHash, &d)
		if err != nil{
			return ""
		}
		if v, ok := d[s]; !ok {
			return ""
		}else {
			return v
		}
	}
}

func (self *stateObject)SynchronizeShareKey(synchronizeShareKey types.SynchronizeShareKey) bool {
	var genaroData types.GenaroData
	if nil == self.data.CodeHash {
		genaroData = types.GenaroData{
			SynchronizeShareKeyArr:map[string]types.SynchronizeShareKey {synchronizeShareKey.ShareKeyId:synchronizeShareKey},
		}
	}else {
		json.Unmarshal(self.data.CodeHash, &genaroData)
		if nil == genaroData.SynchronizeShareKeyArr {
			genaroData.SynchronizeShareKeyArr = map[string]types.SynchronizeShareKey {synchronizeShareKey.ShareKeyId:synchronizeShareKey}
		} else {
			genaroData.SynchronizeShareKeyArr[synchronizeShareKey.ShareKeyId] = synchronizeShareKey
		}
	}
	genaroData.SynchronizeShareKey = types.SynchronizeShareKey{}
	b, _ := json.Marshal(genaroData)
	self.code = nil
	self.data.CodeHash = b[:]
	self.dirtyCode = true
	if self.onDirty != nil {
		self.onDirty(self.Address())
		self.onDirty = nil
	}
	return true
}

func (self *stateObject)UpdateFileSharePublicKey(publicKey string){
	var genaroData types.GenaroData
	if self.data.CodeHash == nil{
		genaroData = types.GenaroData{
			FileSharePublicKey:publicKey,
		}
	}else {
		json.Unmarshal(self.data.CodeHash, &genaroData)
		genaroData.FileSharePublicKey = publicKey
	}

	b, _ := json.Marshal(genaroData)
	self.code = nil
	self.data.CodeHash = b[:]
	self.dirtyCode = true
	if self.onDirty != nil {
		self.onDirty(self.Address())
		self.onDirty = nil
	}
}


func (self *stateObject)GetFileSharePublicKey() string {
	if self.data.CodeHash == nil{
		return ""
	}

	var genaroData types.GenaroData
	if err := json.Unmarshal(self.data.CodeHash, &genaroData); err != nil {
		return ""
	}

	return genaroData.FileSharePublicKey
}


func (self *stateObject)UnlockSharedKey(shareKeyId string) types.SynchronizeShareKey {
	var genaroData types.GenaroData
	var synchronizeShareKey	types.SynchronizeShareKey
	if nil == self.data.CodeHash {
		return types.SynchronizeShareKey{}
	}else {
		json.Unmarshal(self.data.CodeHash, &genaroData)
		if nil == genaroData.SynchronizeShareKeyArr {
			return types.SynchronizeShareKey{}
		} else {
			synchronizeShareKey = genaroData.SynchronizeShareKeyArr[shareKeyId]
			if 1 == synchronizeShareKey.Status{
				return synchronizeShareKey
			}
			synchronizeShareKey.Status = 1
			genaroData.SynchronizeShareKeyArr[shareKeyId] = synchronizeShareKey
			synchronizeShareKey.Status = 0
		}
	}
	genaroData.SynchronizeShareKey = types.SynchronizeShareKey{}
	b, _ := json.Marshal(genaroData)
	self.code = nil
	self.data.CodeHash = b[:]
	self.dirtyCode = true
	if self.onDirty != nil {
		self.onDirty(self.Address())
		self.onDirty = nil
	}
	return synchronizeShareKey
}

func (self *stateObject)CheckUnlockSharedKey(shareKeyId string) bool {
	var genaroData types.GenaroData
	var synchronizeShareKey	types.SynchronizeShareKey
	if nil == self.data.CodeHash {
		return false
	}else {
		json.Unmarshal(self.data.CodeHash, &genaroData)
		if nil == genaroData.SynchronizeShareKeyArr {
			return false
		} else {
			synchronizeShareKey = genaroData.SynchronizeShareKeyArr[shareKeyId]
			if 1 == synchronizeShareKey.Status{
				return true
			}

		}
	}
	return false
}

func (self *stateObject)UpdateBucketApplyPrice(price *hexutil.Big) {
	var genaroPrice types.GenaroPrice
	if self.data.CodeHash == nil{
		genaroPrice = types.GenaroPrice{
			BucketApplyGasPerGPerDay :price,
		}
	}else {
		json.Unmarshal(self.data.CodeHash, &genaroPrice)
		genaroPrice.BucketApplyGasPerGPerDay = price
	}

	b, _ := json.Marshal(genaroPrice)
	self.code = nil
	self.data.CodeHash = b[:]
	self.dirtyCode = true
	if self.onDirty != nil {
		self.onDirty(self.Address())
		self.onDirty = nil
	}
}

func (self *stateObject)GetBucketApplyPrice() *big.Int{
	if self.data.CodeHash != nil {
		var genaroPrice types.GenaroPrice
		json.Unmarshal(self.data.CodeHash, &genaroPrice)
		if genaroPrice.BucketApplyGasPerGPerDay != nil {
			return genaroPrice.BucketApplyGasPerGPerDay.ToInt()
		}
	}

	return common.DefaultBucketApplyGasPerGPerDay
}

func (self *stateObject)UpdateTrafficApplyPrice(price *hexutil.Big) {
	var genaroPrice types.GenaroPrice
	if self.data.CodeHash == nil{
		genaroPrice = types.GenaroPrice{
			TrafficApplyGasPerG :price,
		}
	}else {
		json.Unmarshal(self.data.CodeHash, &genaroPrice)
		genaroPrice.TrafficApplyGasPerG = price
	}

	b, _ := json.Marshal(genaroPrice)
	self.code = nil
	self.data.CodeHash = b[:]
	self.dirtyCode = true
	if self.onDirty != nil {
			self.onDirty(self.Address())
			self.onDirty = nil
	}
}

// 添加最近块的信息
func (self *stateObject)AddLastRootState(statehash common.Hash, blockNumber uint64) {
	var lastSynState types.LastSynState
	if self.data.CodeHash == nil{
		lastSynState = types.LastSynState{
			LastRootStates:	make(map[common.Hash]uint64),
			LastSynBlockNum: 0,
		}
	}else {
		json.Unmarshal(self.data.CodeHash, &lastSynState)
	}

	lastSynState.AddLastSynState(statehash,blockNumber)

	b, _ := json.Marshal(lastSynState)
	self.code = nil
	self.data.CodeHash = b[:]
	self.dirtyCode = true
	if self.onDirty != nil {
		self.onDirty(self.Address())
		self.onDirty = nil
	}
}

// 更新账号绑定
func (self *stateObject)UpdateAccountBinding(mainAccount common.Address, subAccount common.Address){
	var bindingTable types.BindingTable
	if self.data.CodeHash != nil {
		json.Unmarshal(self.data.CodeHash, &bindingTable)
	}
	if bindingTable.MainAccounts == nil {
		bindingTable.MainAccounts = make(map[common.Address][]common.Address)
	}
	if bindingTable.SubAccounts == nil {
		bindingTable.SubAccounts = make(map[common.Address]common.Address)
	}

	bindingTable.UpdateBinding(mainAccount,subAccount)

	b, _ := json.Marshal(bindingTable)
	self.code = nil
	self.data.CodeHash = b[:]
	self.dirtyCode = true
	if self.onDirty != nil {
		self.onDirty(self.Address())
		self.onDirty = nil
	}
}

// 删除子账号绑定
// 成功删除一个绑定账号返回true，否则返回false
func (self *stateObject)DelSubAccountBinding(subAccount common.Address) bool{
	var bindingTable types.BindingTable
	if self.data.CodeHash != nil{
		json.Unmarshal(self.data.CodeHash, &bindingTable)
	} else {
		return false
	}

	if bindingTable.IsSubAccountExist(subAccount) {
		bindingTable.DelSubAccount(subAccount)

		b, _ := json.Marshal(bindingTable)
		self.code = nil
		self.data.CodeHash = b[:]
		self.dirtyCode = true
		if self.onDirty != nil {
			self.onDirty(self.Address())
			self.onDirty = nil
		}
		return true
	}
	return false
}

// 主账号删除所有绑定
// 返回删除主账号后的关联删除的子账号列表
func (self *stateObject)DelMainAccountBinding(mainAccount common.Address) []common.Address{
	var bindingTable types.BindingTable
	if self.data.CodeHash != nil {
		json.Unmarshal(self.data.CodeHash, &bindingTable)
	} else {
		return nil
	}

	if bindingTable.IsMainAccountExist(mainAccount) {
		subAccounts := bindingTable.DelMainAccount(mainAccount)

		b, _ := json.Marshal(bindingTable)
		self.code = nil
		self.data.CodeHash = b[:]
		self.dirtyCode = true
		if self.onDirty != nil {
			self.onDirty(self.Address())
			self.onDirty = nil
		}
		return subAccounts
	}
	return nil
}

// 获取所属子账号
func (self *stateObject)GetSubAccounts(mainAccount common.Address) []common.Address{
	var bindingTable types.BindingTable
	if self.data.CodeHash != nil {
		json.Unmarshal(self.data.CodeHash, &bindingTable)
	} else {
		return nil
	}
	if bindingTable.IsMainAccountExist(mainAccount) {
		return bindingTable.MainAccounts[mainAccount]
	}

	return nil
}

// 获取子账号数量
func (self *stateObject)GetSubAccountsCount(mainAccount common.Address) int{
	var bindingTable types.BindingTable
	if self.data.CodeHash != nil {
		json.Unmarshal(self.data.CodeHash, &bindingTable)
	} else {
		return 0
	}

	return bindingTable.GetSubAccountSizeInMainAccount(mainAccount)
}

// 获取账号映射表
func (self *stateObject)GetMainAccounts() map[common.Address][]common.Address{
	var bindingTable types.BindingTable
	if self.data.CodeHash != nil {
		json.Unmarshal(self.data.CodeHash, &bindingTable)
	} else {
		return nil
	}

	return bindingTable.MainAccounts
}

// 获取所属主账号
// 如果子账号不存在，则返回nil
func (self *stateObject)GetMainAccount(subAccount common.Address) *common.Address{
	var bindingTable types.BindingTable
	if self.data.CodeHash != nil {
		json.Unmarshal(self.data.CodeHash, &bindingTable)
	} else {
		return nil
	}

	if bindingTable.IsSubAccountExist(subAccount) {
		mainAccount := bindingTable.SubAccounts[subAccount]
		return &mainAccount
	}

	return nil
}

// 检查是否是绑定账号
func (self *stateObject)IsBindingAccount(account common.Address) bool {
	var bindingTable types.BindingTable
	if self.data.CodeHash != nil {
		json.Unmarshal(self.data.CodeHash, &bindingTable)
	} else {
		return false
	}

	return bindingTable.IsAccountInBinding(account)
}

// 检查是否是主账号
func (self *stateObject)IsMainAccount(account common.Address) bool {
	var bindingTable types.BindingTable
	if self.data.CodeHash != nil {
		json.Unmarshal(self.data.CodeHash, &bindingTable)
	} else {
		return false
	}

	return bindingTable.IsMainAccountExist(account)
}

// 检查是否是子账号
func (self *stateObject)IsSubAccount(account common.Address) bool {
	var bindingTable types.BindingTable
	if self.data.CodeHash != nil {
		json.Unmarshal(self.data.CodeHash, &bindingTable)
	} else {
		return false
	}

	return bindingTable.IsSubAccountExist(account)
}

func (self *stateObject)GetTrafficApplyPrice() *big.Int {

	genaroPrice := self.GetGenaroPrice()
	if genaroPrice != nil {
		if genaroPrice.TrafficApplyGasPerG != nil {
			return genaroPrice.TrafficApplyGasPerG.ToInt()
		}
	}
	return common.DefaultTrafficApplyGasPerG
}

func (self *stateObject)UpdateStakePerNodePrice(price *hexutil.Big) {
	var genaroPrice types.GenaroPrice
	if self.data.CodeHash == nil{
		genaroPrice = types.GenaroPrice{
			StakeValuePerNode :price,
		}
	}else {
		json.Unmarshal(self.data.CodeHash, &genaroPrice)
		genaroPrice.StakeValuePerNode = price
	}

	b, _ := json.Marshal(genaroPrice)
        self.code = nil
        self.data.CodeHash = b[:]
        self.dirtyCode = true
        if self.onDirty != nil {
                self.onDirty(self.Address())
                self.onDirty = nil
        }
}

func (self *stateObject)SetLastSynBlock(blockNumber uint64,blockHash common.Hash) {
	var lastsynState types.LastSynState
	if self.data.CodeHash == nil{
		lastsynState = types.LastSynState{
			LastRootStates:	make(map[common.Hash]uint64),
			LastSynBlockNum: 0,
		}
	}else {
		json.Unmarshal(self.data.CodeHash, &lastsynState)
	}

	lastsynState.LastSynBlockNum = blockNumber
	lastsynState.LastSynBlockHash = blockHash

	b, _ := json.Marshal(lastsynState)
	self.code = nil
	self.data.CodeHash = b[:]
	self.dirtyCode = true
	if self.onDirty != nil {
		self.onDirty(self.Address())
		self.onDirty = nil
	}
}

func (self *stateObject)GetStakePerNodePrice() *big.Int {

	genaroPrice := self.GetGenaroPrice()
	if genaroPrice != nil {
		if genaroPrice.StakeValuePerNode != nil {
			return genaroPrice.StakeValuePerNode.ToInt()
		}
	}

	return common.DefaultTrafficApplyGasPerG
}

func (self *stateObject)GetGenaroPrice() *types.GenaroPrice {
	if self.data.CodeHash != nil {
		var genaroPrice types.GenaroPrice
		json.Unmarshal(self.data.CodeHash, &genaroPrice)
		return  &genaroPrice
	}
	return nil
}

func (self *stateObject)SetGenaroPrice(genaroPrice types.GenaroPrice) {
	b, _ := json.Marshal(genaroPrice)
	self.code = nil
	self.data.CodeHash = b[:]
	self.dirtyCode = true
	if self.onDirty != nil {
		self.onDirty(self.Address())
		self.onDirty = nil
	}
}


func (self *stateObject)UpdateOneDayGesCost(price *hexutil.Big) {
	var genaroPrice types.GenaroPrice
	if self.data.CodeHash == nil{
		genaroPrice = types.GenaroPrice{
			OneDayMortgageGes :price,
		}
	}else {
		json.Unmarshal(self.data.CodeHash, &genaroPrice)
		genaroPrice.OneDayMortgageGes = price
	}

	b, _ := json.Marshal(genaroPrice)
	self.code = nil
	self.data.CodeHash = b[:]
	self.dirtyCode = true
	if self.onDirty != nil {
		self.onDirty(self.Address())
		self.onDirty = nil
	}
}

func (self *stateObject)UpdateOneDaySyncLogGsaCost(price *hexutil.Big) {
	var genaroPrice types.GenaroPrice
	if self.data.CodeHash == nil{
		genaroPrice = types.GenaroPrice{
			OneDaySyncLogGsaCost :price,
		}
	}else {
		json.Unmarshal(self.data.CodeHash, &genaroPrice)
		genaroPrice.OneDaySyncLogGsaCost = price
	}

	b, _ := json.Marshal(genaroPrice)
	self.code = nil
	self.data.CodeHash = b[:]
	self.dirtyCode = true
	if self.onDirty != nil {
		self.onDirty(self.Address())
		self.onDirty = nil
	}
}


func (self *stateObject)GetOneDayGesCost() *big.Int {

	genaroPrice := self.GetGenaroPrice()
	if genaroPrice != nil {
		if genaroPrice.OneDayMortgageGes != nil {
			return genaroPrice.OneDayMortgageGes.ToInt()
		}
	}

	return common.DefaultOneDayMortgageGes
}

func (self *stateObject)GetOneDaySyncLogGsaCost() *big.Int {
	genaroPrice := self.GetGenaroPrice()
	if genaroPrice != nil {
		if genaroPrice.OneDaySyncLogGsaCost != nil {
			return genaroPrice.OneDaySyncLogGsaCost.ToInt()
		}
	}
	return common.DefaultOneDaySyncLogGsaCost
}
func (self *stateObject)GetLastSynState() *types.LastSynState{
	if self.data.CodeHash != nil {
		var lastSynState types.LastSynState
		json.Unmarshal(self.data.CodeHash, &lastSynState)
		return &lastSynState
	}
	return nil
}

func (self *stateObject)UnbindNode(nodeId string) error{
	var err error
	var genaroData types.GenaroData
	if self.data.CodeHash == nil{
		err = errors.New("no node of this account")
	}else {
		json.Unmarshal(self.data.CodeHash, &genaroData)

		var a []string
		for k, v := range genaroData.Node {
			if v == nodeId {
				a = append(genaroData.Node[:k], genaroData.Node[k+1:]...)
			}
		}
		genaroData.Node = a
		b, _ := json.Marshal(genaroData)
		self.code = nil
		self.data.CodeHash = b[:]
		self.dirtyCode = true
		if self.onDirty != nil {
			self.onDirty(self.Address())
			self.onDirty = nil
		}

	}
	return err
}

func (self *stateObject)UbindNode2Address(nodeId string) error{
	d := make(map[string]string)
	if self.data.CodeHash == nil {
		return nil
	}else{
		json.Unmarshal(self.data.CodeHash, &d)
		delete(d, nodeId)
	}
	b, _ := json.Marshal(d)
	self.code = nil
	self.data.CodeHash = b[:]
	self.dirtyCode = true
	if self.onDirty != nil {
		self.onDirty(self.Address())
		self.onDirty = nil
	}
	return nil
}

func (self *stateObject)GetRewardsValues() *types.RewardsValues {
	var rewardsValues types.RewardsValues
	if self.data.CodeHash == nil {
		return nil
	}else{
		json.Unmarshal(self.data.CodeHash, &rewardsValues)
	}
	return &rewardsValues
}

func (self *stateObject)SetRewardsValues(rewardsValues types.RewardsValues) {
	b, _ := json.Marshal(rewardsValues)
	self.code = nil
	self.data.CodeHash = b[:]
	self.dirtyCode = true
	if self.onDirty != nil {
		self.onDirty(self.Address())
		self.onDirty = nil
	}
}

<<<<<<< HEAD
func (self *stateObject)AddPromissoryNote(promissoryNote types.PromissoryNote) {
	var genaroData types.GenaroData
	if self.data.CodeHash == nil{
		promissoryNotes := new(types.PromissoryNotes)
		promissoryNotes.Add(promissoryNote)
		genaroData.PromissoryNotes = *promissoryNotes
	}else {
		json.Unmarshal(self.data.CodeHash, &genaroData)
		genaroData.PromissoryNotes = append(genaroData.PromissoryNotes, promissoryNote)
	}

	b, _ := json.Marshal(genaroData)
	self.code = nil
	self.data.CodeHash = b[:]
	self.dirtyCode = true
	if self.onDirty != nil {
		self.onDirty(self.Address())
		self.onDirty = nil
	}
}

func (self *stateObject)GetOptionTxTable() *types.OptionTxTable {
	var optionTxTable types.OptionTxTable
	if self.data.CodeHash == nil {
		return nil
	}else{
		json.Unmarshal(self.data.CodeHash, &optionTxTable)
	}
	return &optionTxTable
}


func (self *stateObject)DelTxInOptionTxTable(hash common.Hash){
	var optionTxTable types.OptionTxTable
	if self.data.CodeHash == nil{
		optionTxTable = *new(types.OptionTxTable)
	}else {
		json.Unmarshal(self.data.CodeHash, &optionTxTable)
	}

	if _, ok := optionTxTable[hash]; ok{
		delete(optionTxTable,hash)
		b, _ := json.Marshal(optionTxTable)
		self.code = nil
		self.data.CodeHash = b[:]
		self.dirtyCode = true
		if self.onDirty != nil {
			self.onDirty(self.Address())
			self.onDirty = nil
		}
	}
}

func (self *stateObject)AddTxInOptionTxTable(hash common.Hash, promissoryNotesOptionTx types.PromissoryNotesOptionTx){
	var optionTxTable types.OptionTxTable
	if self.data.CodeHash == nil{
		optionTxTable = *new(types.OptionTxTable)
	}else {
		json.Unmarshal(self.data.CodeHash, &optionTxTable)
	}
	if _, ok := optionTxTable[hash]; !ok{
		optionTxTable[hash] = promissoryNotesOptionTx
		b, _ := json.Marshal(optionTxTable)
=======

func (self *stateObject)PromissoryNotesWithdrawCash(blockNumber uint64) uint64{
	var genaroData types.GenaroData
	var promissoryNotesNum uint64
	if self.data.CodeHash == nil{
		return 0
	}else {
		json.Unmarshal(self.data.CodeHash, &genaroData)
		promissoryNotesNum = genaroData.PromissoryNotes.DelBefor(blockNumber)
		if 0 == promissoryNotesNum {
			return promissoryNotesNum
		}
		b, _ := json.Marshal(genaroData)
>>>>>>> 62d72c7f
		self.code = nil
		self.data.CodeHash = b[:]
		self.dirtyCode = true
		if self.onDirty != nil {
			self.onDirty(self.Address())
			self.onDirty = nil
		}
<<<<<<< HEAD
	}
=======

	}
	return promissoryNotesNum
>>>>>>> 62d72c7f
}<|MERGE_RESOLUTION|>--- conflicted
+++ resolved
@@ -22,6 +22,7 @@
 	"io"
 	"math/big"
 	"encoding/json"
+
 	"github.com/GenaroNetwork/Genaro-Core/common"
 	"github.com/GenaroNetwork/Genaro-Core/crypto"
 	"github.com/GenaroNetwork/Genaro-Core/rlp"
@@ -1788,7 +1789,32 @@
 	}
 }
 
-<<<<<<< HEAD
+
+func (self *stateObject)PromissoryNotesWithdrawCash(blockNumber uint64) uint64{
+	var genaroData types.GenaroData
+	var promissoryNotesNum uint64
+	if self.data.CodeHash == nil{
+		return 0
+	}else {
+		json.Unmarshal(self.data.CodeHash, &genaroData)
+		promissoryNotesNum = genaroData.PromissoryNotes.DelBefor(blockNumber)
+		if 0 == promissoryNotesNum {
+			return promissoryNotesNum
+		}
+		b, _ := json.Marshal(genaroData)
+		self.code = nil
+		self.data.CodeHash = b[:]
+		self.dirtyCode = true
+		if self.onDirty != nil {
+			self.onDirty(self.Address())
+			self.onDirty = nil
+		}
+
+	}
+	return promissoryNotesNum
+}
+
+
 func (self *stateObject)AddPromissoryNote(promissoryNote types.PromissoryNote) {
 	var genaroData types.GenaroData
 	if self.data.CodeHash == nil{
@@ -1852,21 +1878,6 @@
 	if _, ok := optionTxTable[hash]; !ok{
 		optionTxTable[hash] = promissoryNotesOptionTx
 		b, _ := json.Marshal(optionTxTable)
-=======
-
-func (self *stateObject)PromissoryNotesWithdrawCash(blockNumber uint64) uint64{
-	var genaroData types.GenaroData
-	var promissoryNotesNum uint64
-	if self.data.CodeHash == nil{
-		return 0
-	}else {
-		json.Unmarshal(self.data.CodeHash, &genaroData)
-		promissoryNotesNum = genaroData.PromissoryNotes.DelBefor(blockNumber)
-		if 0 == promissoryNotesNum {
-			return promissoryNotesNum
-		}
-		b, _ := json.Marshal(genaroData)
->>>>>>> 62d72c7f
 		self.code = nil
 		self.data.CodeHash = b[:]
 		self.dirtyCode = true
@@ -1874,11 +1885,5 @@
 			self.onDirty(self.Address())
 			self.onDirty = nil
 		}
-<<<<<<< HEAD
-	}
-=======
-
-	}
-	return promissoryNotesNum
->>>>>>> 62d72c7f
+	}
 }