--- conflicted
+++ resolved
@@ -111,13 +111,9 @@
 type GenaroData struct {
 	Heft       		uint64   					`json:"heft"`
 	Stake      		uint64   					`json:"stake"`
-<<<<<<< HEAD
-	BucketProperties  map[string]*bucketPropertie	`json:"bucketP"`
 	SpecialTxTypeMortgageInit 	SpecialTxTypeMortgageInit	`json:"specialTxTypeMortgageInit"`
-=======
 	Traffic         uint64                      `json:"traffic"`
 	Buckets  map[string]*bucketPropertie	`json:"bucketP"`
->>>>>>> e9fd88e1
 }
 
 type bucketPropertie struct {
