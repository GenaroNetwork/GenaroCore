// Copyright 2014 The go-ethereum Authors
// This file is part of the go-ethereum library.
//
// The go-ethereum library is free software: you can redistribute it and/or modify
// it under the terms of the GNU Lesser General Public License as published by
// the Free Software Foundation, either version 3 of the License, or
// (at your option) any later version.
//
// The go-ethereum library is distributed in the hope that it will be useful,
// but WITHOUT ANY WARRANTY; without even the implied warranty of
// MERCHANTABILITY or FITNESS FOR A PARTICULAR PURPOSE. See the
// GNU Lesser General Public License for more details.
//
// You should have received a copy of the GNU Lesser General Public License
// along with the go-ethereum library. If not, see <http://www.gnu.org/licenses/>.

package state

import (
	"bytes"
	"fmt"
	"io"
	"math/big"
	"encoding/json"

	"github.com/GenaroNetwork/Genaro-Core/common"
	"github.com/GenaroNetwork/Genaro-Core/crypto"
	"github.com/GenaroNetwork/Genaro-Core/rlp"
	"time"
	"github.com/GenaroNetwork/Genaro-Core/core/types"
	"github.com/GenaroNetwork/Genaro-Core/common/hexutil"
	"github.com/pkg/errors"
)

var emptyCodeHash = crypto.Keccak256(nil)

type Code []byte

func (self Code) String() string {
	return string(self) //strings.Join(Disassemble(self), " ")
}

type Storage map[common.Hash]common.Hash

func (self Storage) String() (str string) {
	for key, value := range self {
		str += fmt.Sprintf("%X : %X\n", key, value)
	}

	return
}

func (self Storage) Copy() Storage {
	cpy := make(Storage)
	for key, value := range self {
		cpy[key] = value
	}

	return cpy
}

// stateObject represents an Ethereum account which is being modified.
//
// The usage pattern is as follows:
// First you need to obtain a state object.
// Account values can be accessed and modified through the object.
// Finally, call CommitTrie to write the modified storage trie into a database.
type stateObject struct {
	address  common.Address
	addrHash common.Hash // hash of ethereum address of the account
	data     Account
	db       *StateDB

	// DB error.
	// State objects are used by the consensus core and VM which are
	// unable to deal with database-level errors. Any error that occurs
	// during a database read is memoized here and will eventually be returned
	// by StateDB.Commit.
	dbErr error

	// Write caches.
	trie Trie // storage trie, which becomes non-nil on first access
	code Code // contract bytecode, which gets set when code is loaded

	cachedStorage Storage // Storage entry cache to avoid duplicate reads
	dirtyStorage  Storage // Storage entries that need to be flushed to disk

	// Cache flags.
	// When an object is marked suicided it will be delete from the trie
	// during the "update" phase of the state transition.
	dirtyCode bool // true if the code was updated
	suicided  bool
	touched   bool
	deleted   bool
	onDirty   func(addr common.Address) // Callback method to mark a state object newly dirty
}

// empty returns whether the account is considered empty.
func (s *stateObject) empty() bool {
	return s.data.Nonce == 0 && s.data.Balance.Sign() == 0 && bytes.Equal(s.data.CodeHash, emptyCodeHash)
}

// Account is the Ethereum consensus representation of accounts.
// These objects are stored in the main account trie.
type Account struct {
	Nonce    uint64
	Balance  *big.Int
	Root     common.Hash // merkle root of the storage trie
	CodeHash []byte
}


type Candidates []common.Address

type CandidateInfo struct {
	Signer       common.Address // peer address
	Heft uint64         // the sentinel of the peer
	//TODO May need to convert big int
	Stake        uint64         // the stake of the peer
	Point		 uint64
}

type CandidateInfos []CandidateInfo

func (c CandidateInfos) Len() int {
	return len(c)
}

func (c CandidateInfos) Swap(i, j int) {
	c[i].Signer, c[j].Signer = c[j].Signer, c[i].Signer
	c[i].Heft, c[j].Heft = c[j].Heft, c[i].Heft
	c[i].Stake, c[j].Stake = c[j].Stake, c[i].Stake
}

func (c CandidateInfos) Less(i, j int) bool {
	return c[i].Point < c[j].Point
}

func (c CandidateInfos) Apply() {
	//TODO define how to get point
	for _, candidate := range c{
		candidate.Point = candidate.Stake + candidate.Heft
	}
}

type FilePropertie struct {
	StorageGas       uint64	`json:"sgas"`
	StorageGasUsed  uint64	`json:"sGasUsed"`
	StorageGasPrice  uint64 `josn:"sGasPrice"`
	// Ssize represents Storage Size
	Ssize            uint64 `json:"sSize"`
}

// newObject creates a state object.
func newObject(db *StateDB, address common.Address, data Account, onDirty func(addr common.Address)) *stateObject {
	if data.Balance == nil {
		data.Balance = new(big.Int)
	}
	if data.CodeHash == nil {
		data.CodeHash = emptyCodeHash
	}
	return &stateObject{
		db:            db,
		address:       address,
		addrHash:      crypto.Keccak256Hash(address[:]),
		data:          data,
		cachedStorage: make(Storage),
		dirtyStorage:  make(Storage),
		onDirty:       onDirty,
	}
}

// EncodeRLP implements rlp.Encoder.
func (c *stateObject) EncodeRLP(w io.Writer) error {
	return rlp.Encode(w, c.data)
}

// setError remembers the first non-nil error it is called with.
func (self *stateObject) setError(err error) {
	if self.dbErr == nil {
		self.dbErr = err
	}
}

func (self *stateObject) markSuicided() {
	self.suicided = true
	if self.onDirty != nil {
		self.onDirty(self.Address())
		self.onDirty = nil
	}
}

func (c *stateObject) touch() {
	c.db.journal = append(c.db.journal, touchChange{
		account:   &c.address,
		prev:      c.touched,
		prevDirty: c.onDirty == nil,
	})
	if c.onDirty != nil {
		c.onDirty(c.Address())
		c.onDirty = nil
	}
	c.touched = true
}

func (c *stateObject) getTrie(db Database) Trie {
	if c.trie == nil {
		var err error
		c.trie, err = db.OpenStorageTrie(c.addrHash, c.data.Root)
		if err != nil {
			c.trie, _ = db.OpenStorageTrie(c.addrHash, common.Hash{})
			c.setError(fmt.Errorf("can't create storage trie: %v", err))
		}
	}
	return c.trie
}

// GetState returns a value in account storage.
func (self *stateObject) GetState(db Database, key common.Hash) common.Hash {
	value, exists := self.cachedStorage[key]
	if exists {
		return value
	}
	// Load from DB in case it is missing.
	enc, err := self.getTrie(db).TryGet(key[:])
	if err != nil {
		self.setError(err)
		return common.Hash{}
	}
	if len(enc) > 0 {
		_, content, _, err := rlp.Split(enc)
		if err != nil {
			self.setError(err)
		}
		value.SetBytes(content)
	}
	if (value != common.Hash{}) {
		self.cachedStorage[key] = value
	}
	return value
}

// SetState updates a value in account storage.
func (self *stateObject) SetState(db Database, key, value common.Hash) {
	self.db.journal = append(self.db.journal, storageChange{
		account:  &self.address,
		key:      key,
		prevalue: self.GetState(db, key),
	})
	self.setState(key, value)
}

func (self *stateObject) setState(key, value common.Hash) {
	self.cachedStorage[key] = value
	self.dirtyStorage[key] = value

	if self.onDirty != nil {
		self.onDirty(self.Address())
		self.onDirty = nil
	}
}

// updateTrie writes cached storage modifications into the object's storage trie.
func (self *stateObject) updateTrie(db Database) Trie {
	tr := self.getTrie(db)
	for key, value := range self.dirtyStorage {
		delete(self.dirtyStorage, key)
		if (value == common.Hash{}) {
			self.setError(tr.TryDelete(key[:]))
			continue
		}
		// Encoding []byte cannot fail, ok to ignore the error.
		v, _ := rlp.EncodeToBytes(bytes.TrimLeft(value[:], "\x00"))
		self.setError(tr.TryUpdate(key[:], v))
	}
	return tr
}

// UpdateRoot sets the trie root to the current root hash of
func (self *stateObject) updateRoot(db Database) {
	self.updateTrie(db)
	self.data.Root = self.trie.Hash()
}

// CommitTrie the storage trie of the object to dwb.
// This updates the trie root.
func (self *stateObject) CommitTrie(db Database) error {
	self.updateTrie(db)
	if self.dbErr != nil {
		return self.dbErr
	}
	root, err := self.trie.Commit(nil)
	if err == nil {
		self.data.Root = root
	}
	return err
}

// AddBalance removes amount from c's balance.
// It is used to add funds to the destination account of a transfer.
func (c *stateObject) AddBalance(amount *big.Int) {
	// EIP158: We must check emptiness for the objects such that the account
	// clearing (0,0,0 objects) can take effect.
	if amount.Sign() == 0 {
		if c.empty() {
			c.touch()
		}

		return
	}
	c.SetBalance(new(big.Int).Add(c.Balance(), amount))
}

// SubBalance removes amount from c's balance.
// It is used to remove funds from the origin account of a transfer.
func (c *stateObject) SubBalance(amount *big.Int) {
	if amount.Sign() == 0 {
		return
	}
	c.SetBalance(new(big.Int).Sub(c.Balance(), amount))
}

func (self *stateObject) SetBalance(amount *big.Int) {
	self.db.journal = append(self.db.journal, balanceChange{
		account: &self.address,
		prev:    new(big.Int).Set(self.data.Balance),
	})
	self.setBalance(amount)
}

func (self *stateObject) setBalance(amount *big.Int) {
	self.data.Balance = amount
	if self.onDirty != nil {
		self.onDirty(self.Address())
		self.onDirty = nil
	}
}

// Return the gas back to the origin. Used by the Virtual machine or Closures
func (c *stateObject) ReturnGas(gas *big.Int) {}

func (self *stateObject) deepCopy(db *StateDB, onDirty func(addr common.Address)) *stateObject {
	stateObject := newObject(db, self.address, self.data, onDirty)
	if self.trie != nil {
		stateObject.trie = db.db.CopyTrie(self.trie)
	}
	stateObject.code = self.code
	stateObject.dirtyStorage = self.dirtyStorage.Copy()
	stateObject.cachedStorage = self.dirtyStorage.Copy()
	stateObject.suicided = self.suicided
	stateObject.dirtyCode = self.dirtyCode
	stateObject.deleted = self.deleted
	return stateObject
}

//
// Attribute accessors
//

// Returns the address of the contract/account
func (c *stateObject) Address() common.Address {
	return c.address
}

// Code returns the contract code associated with this object, if any.
func (self *stateObject) Code(db Database) []byte {
	if self.code != nil {
		return self.code
	}
	if bytes.Equal(self.CodeHash(), emptyCodeHash) || len(self.CodeHash())!=32 {
		return nil
	}
	code, err := db.ContractCode(self.addrHash, common.BytesToHash(self.CodeHash()))
	if err != nil {
		self.setError(fmt.Errorf("can't load code hash %x: %v", self.CodeHash(), err))
	}
	self.code = code
	return code
}

func (self *stateObject) SetCode(codeHash common.Hash, code []byte) {
	prevcode := self.Code(self.db.db)
	self.db.journal = append(self.db.journal, codeChange{
		account:  &self.address,
		prevhash: self.CodeHash(),
		prevcode: prevcode,
	})
	self.setCode(codeHash, code)
}

// only used in genaro genesis init
func (self *stateObject) SetCodeHash(codeHash []byte) {
	self.data.CodeHash = codeHash[:]
	self.dirtyCode = true
	if self.onDirty != nil {
		self.onDirty(self.Address())
		self.onDirty = nil
	}
}

func (self *stateObject) setCode(codeHash common.Hash, code []byte) {
	self.code = code
	self.data.CodeHash = codeHash[:]
	self.dirtyCode = true
	if self.onDirty != nil {
		self.onDirty(self.Address())
		self.onDirty = nil
	}
}

func (self *stateObject) SetNonce(nonce uint64) {
	self.db.journal = append(self.db.journal, nonceChange{
		account: &self.address,
		prev:    self.data.Nonce,
	})
	self.setNonce(nonce)
}

func (self *stateObject) setNonce(nonce uint64) {
	self.data.Nonce = nonce
	if self.onDirty != nil {
		self.onDirty(self.Address())
		self.onDirty = nil
	}
}

func (self *stateObject) CodeHash() []byte {
	return self.data.CodeHash
}

func (self *stateObject) Balance() *big.Int {
	return self.data.Balance
}

func (self *stateObject) Nonce() uint64 {
	return self.data.Nonce
}

// Never called, but must be present to allow stateObject to be used
// as a vm.Account interface that also satisfies the vm.ContractRef
// interface. Interfaces are awesome.
func (self *stateObject) Value() *big.Int {
	panic("Value on stateObject should never be called")
}

// update heft and add heft log
func (self *stateObject)UpdateHeft(heft uint64, blockNumber uint64){
	var genaroData types.GenaroData
	if self.data.CodeHash == nil{
		genaroData = types.GenaroData{
			Heft:heft,
		}
	}else {
		json.Unmarshal(self.data.CodeHash, &genaroData)
		genaroData.Heft = heft
	}
	if genaroData.HeftLog == nil {
		genaroData.HeftLog = *new(types.NumLogs)
	}
	var newLog types.NumLog
	newLog.Num = heft
	newLog.BlockNum = blockNumber
	genaroData.HeftLog.Add(newLog)

	b, _ := json.Marshal(genaroData)
	self.code = nil
	self.data.CodeHash = b[:]
	self.dirtyCode = true
	if self.onDirty != nil {
		self.onDirty(self.Address())
		self.onDirty = nil
	}
}

func (self *stateObject)GetHeft() (uint64){
	if self.data.CodeHash != nil {
		var genaroData types.GenaroData
		json.Unmarshal(self.data.CodeHash, &genaroData)
		return genaroData.Heft
	}

	return 0
}

func (self *stateObject)GetHeftLog() (types.NumLogs){
	if self.data.CodeHash != nil {
		var genaroData types.GenaroData
		json.Unmarshal(self.data.CodeHash, &genaroData)
		return genaroData.HeftLog
	}

	return nil
}

func (self *stateObject)GetHeftRangeDiff(blockNumStart uint64, blockNumEnd uint64) (uint64){
	if self.data.CodeHash != nil {
		var genaroData types.GenaroData
		json.Unmarshal(self.data.CodeHash, &genaroData)
		return genaroData.HeftLog.GetRangeDiff(blockNumStart,blockNumEnd)
	}

	return 0
}

// update stake and add stake log
func (self *stateObject)UpdateStake(stake uint64, blockNumber uint64){
	var genaroData types.GenaroData
	if self.data.CodeHash == nil{
		genaroData = types.GenaroData{
			Stake:stake,
		}
	}else {
		json.Unmarshal(self.data.CodeHash, &genaroData)
		genaroData.Stake += stake
	}
	if genaroData.StakeLog == nil {
		genaroData.StakeLog = *new(types.NumLogs)
	}
	var newLog types.NumLog
	newLog.Num = genaroData.Stake
	newLog.BlockNum = blockNumber
	genaroData.StakeLog.Add(newLog)

	b, _ := json.Marshal(genaroData)
	self.code = nil
	self.data.CodeHash = b[:]
	self.dirtyCode = true
	if self.onDirty != nil {
		self.onDirty(self.Address())
		self.onDirty = nil
	}
}

func (self *stateObject)GetStake() (uint64){
	if self.data.CodeHash != nil {
		var genaroData types.GenaroData
		json.Unmarshal(self.data.CodeHash, &genaroData)
		return genaroData.Stake
	}

	return 0
}


func (self *stateObject)GetStakeLog() (types.NumLogs){
	if self.data.CodeHash != nil {
		var genaroData types.GenaroData
		json.Unmarshal(self.data.CodeHash, &genaroData)
		return genaroData.StakeLog
	}

	return nil
}

func (self *stateObject)GetStakeRangeDiff(blockNumStart uint64, blockNumEnd uint64) (uint64){
	if self.data.CodeHash != nil {
		var genaroData types.GenaroData
		json.Unmarshal(self.data.CodeHash, &genaroData)
		return genaroData.StakeLog.GetRangeDiff(blockNumStart,blockNumEnd)
	}

	return 0
}

func (self *stateObject) AddCandidate(candidate common.Address) {
	var candidates Candidates
	if self.data.CodeHash == nil{
		candidates = *new(Candidates)
	}else {
		json.Unmarshal(self.data.CodeHash, &candidates)
		candidates = append(candidates,candidate)
	}

	b, _ := json.Marshal(candidates)
	self.code = nil
	self.data.CodeHash = b[:]
	self.dirtyCode = true
	if self.onDirty != nil {
		self.onDirty(self.Address())
		self.onDirty = nil
	}
}

func (self *stateObject)GetCandidates() (Candidates){
	if self.data.CodeHash != nil {
		var candidates Candidates
		json.Unmarshal(self.data.CodeHash, &candidates)
		return candidates
	}
	return nil
}


func (self *stateObject)UpdateBucketProperties(buckid string, szie uint64, backup uint64, timestart uint64, timeend uint64) {
	var bpArr []*types.BucketPropertie
	bp := new(types.BucketPropertie)
	if buckid != "" {bp.BucketId = buckid}
	if szie != 0 {bp.Size = szie}
	if backup != 0 {bp.Backup = backup}
	if timestart != 0 {bp.TimeStart = timestart}
	if timeend != 0 {bp.TimeEnd = timeend}
	bpArr = append(bpArr, bp)

	var genaroData types.GenaroData
	if self.data.CodeHash == nil{
		genaroData = types.GenaroData{
			Buckets: bpArr,
		}
	}else {
		json.Unmarshal(self.data.CodeHash, &genaroData)
		if genaroData.Buckets == nil {
			genaroData.Buckets = bpArr
		}else {
			genaroData.Buckets = append(genaroData.Buckets, bpArr...)
		}
	}

	b, _ := json.Marshal(genaroData)
	self.code = nil
	self.data.CodeHash = b[:]
	self.dirtyCode = true
	if self.onDirty != nil {
		self.onDirty(self.Address())
		self.onDirty = nil
	}
}

func (self *stateObject)getBucketPropertie(bucketID string) *types.BucketPropertie {
	if self.data.CodeHash != nil {
		var genaroData types.GenaroData
		json.Unmarshal(self.data.CodeHash, &genaroData)
		if genaroData.Buckets != nil {
			for _, v := range genaroData.Buckets {
				if v.BucketId == bucketID {
					return v
				}
			}
		}
	}

	return nil
}

func (self *stateObject)GetStorageSize(bucketID string) uint64 {
	if bp:= self.getBucketPropertie(bucketID); bp != nil{
		return bp.Size
	}
	return 0
}


func (self *stateObject)GetStorageGasPrice(bucketID string) uint64 {
	if bp:= self.getBucketPropertie(bucketID); bp != nil{
		return bp.Backup
	}
	return 0
}


func (self *stateObject)GetStorageGasUsed(bucketID string) uint64 {
	if bp:= self.getBucketPropertie(bucketID); bp != nil{
		return bp.Backup * bp.Size
	}
	return 0
}

func (self *stateObject)GetStorageGas(bucketID string) uint64 {
	if bp:= self.getBucketPropertie(bucketID); bp != nil{
		return bp.TimeEnd-bp.TimeStart
	}
	return 0
}

func (self *stateObject)UpdateTraffic(traffic uint64){
	var genaroData types.GenaroData
	if self.data.CodeHash == nil{
		genaroData = types.GenaroData{
			Traffic:traffic,
		}
	}else {
		json.Unmarshal(self.data.CodeHash, &genaroData)
		genaroData.Traffic += traffic
	}

	b, _ := json.Marshal(genaroData)
	self.code = nil
	self.data.CodeHash = b[:]
	self.dirtyCode = true
	if self.onDirty != nil {
		self.onDirty(self.Address())
		self.onDirty = nil
	}
}

func (self *stateObject)GetTraffic() uint64 {
	if self.data.CodeHash != nil {
		var genaroData types.GenaroData
		json.Unmarshal(self.data.CodeHash, &genaroData)
		return genaroData.Traffic
	}

	return 0
}

func (self *stateObject)GetBuckets() map[string]interface{} {
	rtMap := make(map[string]interface{})
	if self.data.CodeHash != nil {
		var genaroData types.GenaroData
		json.Unmarshal(self.data.CodeHash, &genaroData)
		if genaroData.Buckets != nil {
			for _, v := range genaroData.Buckets {
				rtMap[v.BucketId] = *v
			}
		}
	}
	return  rtMap
}

func (self *stateObject)GetStorageNodes() []string {
	if self.data.CodeHash == nil{
		return nil
	}

	var genaroData types.GenaroData
	if err := json.Unmarshal(self.data.CodeHash, &genaroData); err != nil {
		return nil
	}

	return genaroData.Node
}

//Cross-chain storage processing
func (self *stateObject)SpecialTxTypeMortgageInit(specialTxTypeMortgageInit types.SpecialTxTypeMortgageInit) bool {
	var genaroData types.GenaroData
	if len(specialTxTypeMortgageInit.AuthorityTable) != len(specialTxTypeMortgageInit.MortgageTable) {
		return false
	}
	for k,_ := range  specialTxTypeMortgageInit.AuthorityTable {
		if _, ok := specialTxTypeMortgageInit.MortgageTable[k]; !ok {
			return false
		}
	}
	if nil == self.data.CodeHash {
		genaroData = types.GenaroData{
			SpecialTxTypeMortgageInitArr:map[string]types.SpecialTxTypeMortgageInit {specialTxTypeMortgageInit.FileID:specialTxTypeMortgageInit},
		}
	}else {
		json.Unmarshal(self.data.CodeHash, &genaroData)
		if nil == genaroData.SpecialTxTypeMortgageInitArr {
			genaroData.SpecialTxTypeMortgageInitArr = map[string]types.SpecialTxTypeMortgageInit {specialTxTypeMortgageInit.FileID:specialTxTypeMortgageInit}
		} else {
			genaroData.SpecialTxTypeMortgageInitArr[specialTxTypeMortgageInit.FileID] = specialTxTypeMortgageInit
		}
	}
	genaroData.SpecialTxTypeMortgageInit = types.SpecialTxTypeMortgageInit{}
	b, _ := json.Marshal(genaroData)
	self.code = nil
	self.data.CodeHash = b[:]
	self.dirtyCode = true
	if self.onDirty != nil {
		self.onDirty(self.Address())
		self.onDirty = nil
	}
	return true
}

func (self *stateObject)GetAccountAttributes() types.GenaroData{
	if self.data.CodeHash != nil {
		var genaroData types.GenaroData
		json.Unmarshal(self.data.CodeHash, &genaroData)
		return genaroData
	}
	return types.GenaroData{}
}

func (self *stateObject)SpecialTxTypeSyncSidechainStatus(SpecialTxTypeSyncSidechainStatus types.SpecialTxTypeMortgageInit)(map[common.Address] *big.Int, bool) {
	var genaroData types.GenaroData
	AddBalance :=make(map[common.Address] *big.Int)
	if nil == self.data.CodeHash {
		return  nil,false
	}else {
		json.Unmarshal(self.data.CodeHash, &genaroData)
		fileID := SpecialTxTypeSyncSidechainStatus.FileID
		result := genaroData.SpecialTxTypeMortgageInitArr[fileID]
		if 0 == len(result.MortgageTable) || len(result.MortgageTable) != len(result.AuthorityTable) ||
			len(result.MortgageTable) != len(SpecialTxTypeSyncSidechainStatus.Sidechain){
			return nil,false
		}
		if result.EndTime > time.Now().Unix() && false == SpecialTxTypeSyncSidechainStatus.Terminate && false == result.Terminate{
			if 0 == len(result.SidechainStatus) {
				result.SidechainStatus = make(map[string] map[common.Address] *hexutil.Big)
			}
			result.SidechainStatus[SpecialTxTypeSyncSidechainStatus.Dataversion] = SpecialTxTypeSyncSidechainStatus.Sidechain
		}else if  true == SpecialTxTypeSyncSidechainStatus.Terminate && false == result.Terminate{
			if 0 == len(result.SidechainStatus) {
				result.SidechainStatus = make(map[string] map[common.Address] *hexutil.Big)
			}
			result.SidechainStatus[SpecialTxTypeSyncSidechainStatus.Dataversion] = SpecialTxTypeSyncSidechainStatus.Sidechain
			useMortgagTotal := new(big.Int)
			zero := big.NewInt(0)
			for k,v := range SpecialTxTypeSyncSidechainStatus.Sidechain {
				if common.ReadWrite == result.AuthorityTable[k] || common.Write == result.AuthorityTable[k] {
					if v.ToInt().Cmp(zero) < 0 {
						return nil, false
					}
					if result.MortgageTable[k].ToInt().Cmp(v.ToInt()) > -1{
						AddBalance[k] = v.ToInt()
						useMortgagTotal.Add(useMortgagTotal,v.ToInt())
					} else {
						AddBalance[k] = result.MortgageTable[k].ToInt()
						useMortgagTotal.Add(useMortgagTotal,result.MortgageTable[k].ToInt())
					}
				}
			}
			AddBalance[result.FromAccount] = result.MortgagTotal.Sub(result.MortgagTotal,useMortgagTotal)
			result.Terminate = true
		}else {
			return nil, false
		}
		genaroData.SpecialTxTypeMortgageInitArr[fileID] = result
	}
	genaroData.SpecialTxTypeMortgageInit = types.SpecialTxTypeMortgageInit{}
	b, _ := json.Marshal(genaroData)
	self.code = nil
	self.data.CodeHash = b[:]
	self.dirtyCode = true
	if self.onDirty != nil {
		self.onDirty(self.Address())
		self.onDirty = nil
	}
	return AddBalance, true
}

func (self *stateObject) TxLogBydataVersionUpdate(fileID string) (types.SpecialTxTypeMortgageInit, bool)  {
	if self.data.CodeHash != nil {
		var genaroData types.GenaroData
		json.Unmarshal(self.data.CodeHash, &genaroData)
		accountAttributes := genaroData.SpecialTxTypeMortgageInitArr
		resultTmp := accountAttributes[fileID]
		if true == resultTmp.Terminate || resultTmp.EndTime < time.Now().Unix() {
			return types.SpecialTxTypeMortgageInit{},false
		}
		if  0 == len(resultTmp.AuthorityTable) {
			return  types.SpecialTxTypeMortgageInit{},false
		}
		resultTmp.LogSwitch = true
		genaroData.SpecialTxTypeMortgageInitArr[fileID] = resultTmp
		b, _ := json.Marshal(genaroData)
		self.code = nil
		self.data.CodeHash = b[:]
		self.dirtyCode = true
		if self.onDirty != nil {
			self.onDirty(self.Address())
			self.onDirty = nil
		}
		return  resultTmp, true
	}
	return types.SpecialTxTypeMortgageInit{},false
}

func (self *stateObject) TxLogByDataVersionRead(fileID,dataVersion string) (map[common.Address] *hexutil.Big, error) {
	if self.data.CodeHash != nil {
		var genaroData types.GenaroData
		json.Unmarshal(self.data.CodeHash, &genaroData)
		accountAttributes := genaroData.SpecialTxTypeMortgageInitArr
		resultTmp := accountAttributes[fileID]
		if  0 == len(resultTmp.AuthorityTable) {
			return  nil,nil
		}
		return  resultTmp.SidechainStatus[dataVersion],nil
	}
	return nil,nil
}

func (self *stateObject)SyncStakeNode(s []string) error {
	var err error
	var genaroData types.GenaroData
	if self.data.CodeHash == nil{ // 用户数据为空，表示用户未进行stake操作，不能同步节点到链上
		err = errors.New("can't sync node before stake")
	}else {
		json.Unmarshal(self.data.CodeHash, &genaroData)
		totalNodeNumber := len(s)
		if genaroData.Node != nil {
			totalNodeNumber += len(genaroData.Node)
		}
		needStakeVale := int64(totalNodeNumber) * common.StakeValuePerNode
		if uint64(needStakeVale) > genaroData.Stake {
			err = errors.New("no enough stake value to sync node")
		}else {
			genaroData.Node = append(genaroData.Node, s...)
			b, _ := json.Marshal(genaroData)
			self.code = nil
			self.data.CodeHash = b[:]
			self.dirtyCode = true
			if self.onDirty != nil {
				self.onDirty(self.Address())
				self.onDirty = nil
			}
		}
	}
	return err
}

func (self *stateObject)SyncNode2Address(s []string, address string) error {
	d := make(map[string]string)
	if self.data.CodeHash != nil {
		for _, v := range s {
			d[v] = address
		}
	}else{
		json.Unmarshal(self.data.CodeHash, &d)
		for _, v := range s {
			d[v] = address
		}
	}
	b, _ := json.Marshal(d)
	self.code = nil
	self.data.CodeHash = b[:]
	self.dirtyCode = true
	if self.onDirty != nil {
		self.onDirty(self.Address())
		self.onDirty = nil
	}
	return nil
}

func (self *stateObject)GetAddressByNode (s string) string{
	if self.data.CodeHash == nil {
		return ""
	}else {
		d := make(map[string]string)
		err := json.Unmarshal(self.data.CodeHash, &d)
		if err != nil{
			return ""
		}
		if v, ok := d[s]; !ok {
			return ""
		}else {
			return v
		}
	}
}
<<<<<<< HEAD
=======

func (self *stateObject)SynchronizeShareKey(synchronizeShareKey types.SynchronizeShareKey) bool {
	var genaroData types.GenaroData
	if nil == self.data.CodeHash {
		genaroData = types.GenaroData{
			SynchronizeShareKeyArr:map[string]types.SynchronizeShareKey {synchronizeShareKey.ShareKeyId:synchronizeShareKey},
		}
	}else {
		json.Unmarshal(self.data.CodeHash, &genaroData)
		if nil == genaroData.SynchronizeShareKeyArr {
			genaroData.SynchronizeShareKeyArr = map[string]types.SynchronizeShareKey {synchronizeShareKey.ShareKeyId:synchronizeShareKey}
		} else {
			genaroData.SynchronizeShareKeyArr[synchronizeShareKey.ShareKeyId] = synchronizeShareKey
		}
	}
	genaroData.SynchronizeShareKey = types.SynchronizeShareKey{}
	b, _ := json.Marshal(genaroData)
	self.code = nil
	self.data.CodeHash = b[:]
	self.dirtyCode = true
	if self.onDirty != nil {
		self.onDirty(self.Address())
		self.onDirty = nil
	}
	return true
}

func (self *stateObject)UpdateFileSharePublicKey(publicKey string){
	var genaroData types.GenaroData
	if self.data.CodeHash == nil{
		genaroData = types.GenaroData{
			FileSharePublicKey:publicKey,
		}
	}else {
		json.Unmarshal(self.data.CodeHash, &genaroData)
		genaroData.FileSharePublicKey = publicKey
	}

	b, _ := json.Marshal(genaroData)
	self.code = nil
	self.data.CodeHash = b[:]
	self.dirtyCode = true
	if self.onDirty != nil {
		self.onDirty(self.Address())
		self.onDirty = nil
	}
}


func (self *stateObject)GetFileSharePublicKey() string {
	if self.data.CodeHash == nil{
		return ""
	}

	var genaroData types.GenaroData
	if err := json.Unmarshal(self.data.CodeHash, &genaroData); err != nil {
		return ""
	}

	return genaroData.FileSharePublicKey
}


func (self *stateObject)UnlockSharedKey(shareKeyId string) types.SynchronizeShareKey {
	var genaroData types.GenaroData
	var synchronizeShareKey	types.SynchronizeShareKey
	if nil == self.data.CodeHash {
		return types.SynchronizeShareKey{}
	}else {
		json.Unmarshal(self.data.CodeHash, &genaroData)
		if nil == genaroData.SynchronizeShareKeyArr {
			return types.SynchronizeShareKey{}
		} else {
			synchronizeShareKey = genaroData.SynchronizeShareKeyArr[shareKeyId]
			if 1 == synchronizeShareKey.Status{
				return synchronizeShareKey
			}
			synchronizeShareKey.Status = 1
			genaroData.SynchronizeShareKeyArr[shareKeyId] = synchronizeShareKey
			synchronizeShareKey.Status = 0
		}
	}
	genaroData.SynchronizeShareKey = types.SynchronizeShareKey{}
	b, _ := json.Marshal(genaroData)
	self.code = nil
	self.data.CodeHash = b[:]
	self.dirtyCode = true
	if self.onDirty != nil {
		self.onDirty(self.Address())
		self.onDirty = nil
	}
	return synchronizeShareKey
}

func (self *stateObject)CheckUnlockSharedKey(shareKeyId string) bool {
	var genaroData types.GenaroData
	var synchronizeShareKey	types.SynchronizeShareKey
	if nil == self.data.CodeHash {
		return false
	}else {
		json.Unmarshal(self.data.CodeHash, &genaroData)
		if nil == genaroData.SynchronizeShareKeyArr {
			return false
		} else {
			synchronizeShareKey = genaroData.SynchronizeShareKeyArr[shareKeyId]
			if 1 == synchronizeShareKey.Status{
				return true
			}

		}
	}
	return false
}
>>>>>>> 21fa71b0
<|MERGE_RESOLUTION|>--- conflicted
+++ resolved
@@ -940,8 +940,6 @@
 		}
 	}
 }
-<<<<<<< HEAD
-=======
 
 func (self *stateObject)SynchronizeShareKey(synchronizeShareKey types.SynchronizeShareKey) bool {
 	var genaroData types.GenaroData
@@ -1054,5 +1052,4 @@
 		}
 	}
 	return false
-}
->>>>>>> 21fa71b0
+}