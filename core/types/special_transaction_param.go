--- conflicted
+++ resolved
@@ -8,12 +8,9 @@
 	"bytes"
 	"fmt"
 	"github.com/GenaroNetwork/Genaro-Core/log"
-<<<<<<< HEAD
-	"time"
-=======
 	"github.com/GenaroNetwork/Genaro-Core/rlp"
 	"github.com/GenaroNetwork/Genaro-Core/crypto"
->>>>>>> 0f23eb6f
+	"time"
 )
 
 type SpecialTxInput struct {
