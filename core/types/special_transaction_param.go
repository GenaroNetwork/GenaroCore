package types

import (
	"github.com/GenaroNetwork/Genaro-Core/common"
	"github.com/GenaroNetwork/Genaro-Core/common/hexutil"
	"math/big"
)

type SpecialTxInput struct {
	GenaroData
	NodeId string       `json:"address"`
	Type   *hexutil.Big `json:"type"`
}

func (s SpecialTxInput) SpecialCost() *big.Int {
	rt := new(big.Int)
	switch s.Type.ToInt() {
	case common.SpecialTxTypeStakeSync:
		return rt.SetUint64(s.Stake)
	case common.SpecialTxTypeSpaceApply:
		var totalCost uint64
		for _, v := range s.Buckets {
			oneCost := v.Size / v.Duration
			totalCost += oneCost
		}

		totalGas := big.NewInt(int64(totalCost) * common.BucketApplyGasPerGPerDay)
		return totalGas
	case common.SpecialTxTypeTrafficApply:
		totalGas := big.NewInt(int64(s.Traffic) * common.TrafficApplyGasPerG)
		return totalGas
	case common.SpecialTxTypeMortgageInit:
		sumMortgageTable := new(big.Int)
		mortgageTable := s.SpecialTxTypeMortgageInit.MortgageTable
		for _, v := range mortgageTable {
			sumMortgageTable = sumMortgageTable.Add(sumMortgageTable, v.ToInt())
		}
		temp := s.SpecialTxTypeMortgageInit.TimeLimit.ToInt().Mul(s.SpecialTxTypeMortgageInit.TimeLimit.ToInt(), big.NewInt(int64(len(mortgageTable))))
		timeLimitGas := temp.Mul(temp, big.NewInt(common.OneDayGes))
		sumMortgageTable.Add(sumMortgageTable, timeLimitGas)
		return sumMortgageTable
	default:
		return big.NewInt(0)
	}
}

// Genaro is the Ethereum consensus representation of Genaro's data.
// these objects are stored in the main genaro trie.
type GenaroData struct {
	Heft                         uint64                               `json:"heft"`
	Stake                        uint64                               `json:"stake"`
<<<<<<< HEAD
	HeftLog						 NumLogs						`json:"heftlog"`
	StakeLog					 NumLogs						`json:"stakelog"`
=======
	FileSharePublicKey           string                               `json:"publicKey"`
>>>>>>> 21fa71b0
	Node                         []string                             `json:"syncNode"`
	SpecialTxTypeMortgageInit    SpecialTxTypeMortgageInit            `json:"specialTxTypeMortgageInit"`
	SpecialTxTypeMortgageInitArr map[string]SpecialTxTypeMortgageInit `json:"specialTxTypeMortgageInitArr"`
	Traffic                      uint64                               `json:"traffic"`
	Buckets                      []*BucketPropertie                   `json:"buckets"`
	SynchronizeShareKeyArr 		 map[string] SynchronizeShareKey	  `json:"synchronizeShareKeyArr"`
	SynchronizeShareKey			 SynchronizeShareKey				   `json:"synchronizeShareKey"`
}

type SynchronizeShareKey struct {
	ShareKey 	string			`json:"shareKey"`
	Shareprice	*hexutil.Big	`json:"shareprice"`
	Status		int				`json:"status"`
	ShareKeyId	string			`json:"shareKeyId"`
	RecipientAddress   common.Address   `json:"recipientAddress"`
	FromAccount   common.Address   `json:"fromAccount"`
}


type BucketPropertie struct {
	BucketId string `json:"bucketId"`

	// 开始时间和结束时间共同表示存储空间的时长，对应STORAGEGAS指令
	TimeStart uint64 `json:"timeStart"`
	TimeEnd   uint64 `json:"timeEnd"`
	Duration  uint64 `json:"duration"`

	// 备份数，对应STORAGEGASPRICE指令
	Backup uint64 `json:"backup"`

	// 存储空间大小，对应SSIZE指令
	Size uint64 `json:"size"`
}

type Sidechain map[common.Address]*hexutil.Big

type FileIDArr struct {
	MortgageTable   map[common.Address]*hexutil.Big            `json:"mortgage"`
	AuthorityTable  map[common.Address]int                     `json:"authority"`
	FileID          string                                     `json:"fileID"`
	Dataversion     string                                     `json:"dataversion"`
	SidechainStatus map[string]map[common.Address]*hexutil.Big `json:"sidechainStatus"`
	MortgagTotal    *big.Int                                   `json:"MortgagTotal"`
	LogSwitch       bool                                       `json:"logSwitch"`
	TimeLimit       *hexutil.Big                               `json:"timeLimit"`
	CreateTime      int64                                      `json:"createTime"`
	EndTime         int64                                      `json:"endTime"`
	FromAccount     common.Address                             `json:"fromAccount"`
	Terminate       bool                                       `json:"terminate"`
	Sidechain       Sidechain                                  `json:"sidechain"`
}

//Cross-chain storage processing
type SpecialTxTypeMortgageInit FileIDArr<|MERGE_RESOLUTION|>--- conflicted
+++ resolved
@@ -49,12 +49,9 @@
 type GenaroData struct {
 	Heft                         uint64                               `json:"heft"`
 	Stake                        uint64                               `json:"stake"`
-<<<<<<< HEAD
 	HeftLog						 NumLogs						`json:"heftlog"`
 	StakeLog					 NumLogs						`json:"stakelog"`
-=======
 	FileSharePublicKey           string                               `json:"publicKey"`
->>>>>>> 21fa71b0
 	Node                         []string                             `json:"syncNode"`
 	SpecialTxTypeMortgageInit    SpecialTxTypeMortgageInit            `json:"specialTxTypeMortgageInit"`
 	SpecialTxTypeMortgageInitArr map[string]SpecialTxTypeMortgageInit `json:"specialTxTypeMortgageInitArr"`
