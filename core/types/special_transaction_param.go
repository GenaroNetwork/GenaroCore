--- conflicted
+++ resolved
@@ -5,12 +5,9 @@
 	"github.com/GenaroNetwork/Genaro-Core/common/hexutil"
 	"math/big"
 	"math"
-<<<<<<< HEAD
 	"bytes"
-=======
 	"fmt"
 	"github.com/GenaroNetwork/Genaro-Core/log"
->>>>>>> 2c74fd1f
 )
 
 type SpecialTxInput struct {
