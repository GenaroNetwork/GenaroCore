package types

import (
	"github.com/GenaroNetwork/Genaro-Core/common"
	"github.com/GenaroNetwork/Genaro-Core/common/hexutil"
	"math/big"
	"math"
	"bytes"
	"fmt"
	"github.com/GenaroNetwork/Genaro-Core/log"
	"github.com/GenaroNetwork/Genaro-Core/rlp"
	"github.com/GenaroNetwork/Genaro-Core/crypto"
)

type SpecialTxInput struct {
	GenaroData
	Address     string       `json:"address"`
	NodeID      string       `json:"nodeId"`
	Type        *hexutil.Big `json:"type"`
	BlockNumber string       `json:"blockNr"`
	Message     string       `json:"msg"`
	Sign        string       `json:"sign"`
	AddCoin	*hexutil.Big     `json:"addCoin"`
<<<<<<< HEAD
	OrderId     common.Hash     `json:"orderId"`
=======
	OrderId     common.Hash       `json:"orderId"`
>>>>>>> c1ce09bd
	RestoreBlock	uint64		`json:"RestoreBlock"`	// 期票的返还块号
	TxNum			uint64		`json:"TxNum"`	// 此单交易的数量
	PromissoryNoteTxPrice	*hexutil.Big	`json:"PromissoryNoteTxPrice"`	// 期票的交易单价
	OptionPrice		*hexutil.Big	`json:"OptionPrice"`	// 期权的价格
	IsSell			bool		`json:"IsSell"`	// 期权是否在售
	GenaroPrice
}

type GenaroPrice struct {
	BucketApplyGasPerGPerDay *hexutil.Big `json:"bucketPricePerGperDay"`
	TrafficApplyGasPerG *hexutil.Big `json:"trafficPricePerG"`
	StakeValuePerNode *hexutil.Big `json:"stakeValuePerNode"`
	OneDayMortgageGes	*hexutil.Big `json:"oneDayMortgageGes"`
	OneDaySyncLogGsaCost  *hexutil.Big `json:"oneDaySyncLogGsaCost"`
	MaxBinding	uint64	`json:"MaxBinding"`	// 一个主节点最大的绑定数量
	MinStake	uint64	`json:"MinStake"`	// 一次最小的押注额度
	CommitteeMinStake	uint64	`json:"CommitteeMinStake"`	// 进入委员会需要的最小stake
	BackStackListMax	uint64	`json:"BackStackListMax"`	// 最大退注长度
	CoinRewardsRatio	uint64	`json:"CoinRewardsRatio"`	// 币息收益比率
	StorageRewardsRatio	uint64	`json:"StorageRewardsRatio"`	// 存储收益比率
	RatioPerYear	uint64	`json:"RatioPerYear"`	// 年收益比率
	SynStateAccount	string	`json:"SynStateAccount"`	// 区块同步信号的发送地址
	HeftAccount		string	`json:"HeftAccount"`	// 用于同步链上Heft值的账号
	BindingAccount	string	`json:"BindingAccount"`	// 用于账号绑定的账号
	ExtraPrice     []byte   `json:"extraPrice"` //该版本用不上，考虑后期版本兼容性使用
}

func (s SpecialTxInput) SpecialCost(currentPrice *GenaroPrice) big.Int {

	switch s.Type.ToInt().Uint64() {
	case common.SpecialTxTypeStakeSync.Uint64():
		ret := new(big.Int).Mul(new(big.Int).SetUint64(s.Stake),common.BaseCompany)
		return *ret
	case common.SpecialTxTypeSpaceApply.Uint64():
		var totalCost *big.Int = big.NewInt(0)
		var bucketPrice *big.Int
		if currentPrice != nil && currentPrice.BucketApplyGasPerGPerDay != nil {
			bucketPrice = new(big.Int).Set(currentPrice.BucketApplyGasPerGPerDay.ToInt())
		}else {
			bucketPrice = new(big.Int).Set(common.DefaultBucketApplyGasPerGPerDay)
		}
		for _, v := range s.Buckets {
			duration := math.Ceil(math.Abs(float64(v.TimeStart) - float64(v.TimeEnd))/86400)
			//log.Info(fmt.Sprintf("duration: %f",duration))
			oneCost := new(big.Int).Mul(bucketPrice, big.NewInt(int64(v.Size) * int64(duration)))
			//log.Info(fmt.Sprintf("oneCost: %s",oneCost.String()))
			totalCost.Add(totalCost, oneCost)
		}
		log.Info(fmt.Sprintf("bucket apply cost:%s", totalCost.String()))
		return *totalCost
	case common.SpecialTxTypeTrafficApply.Uint64():

		var trafficPrice *big.Int
		if currentPrice != nil && currentPrice.BucketApplyGasPerGPerDay != nil {
			trafficPrice = new(big.Int).Set(currentPrice.TrafficApplyGasPerG.ToInt())
		}else {
			trafficPrice = new(big.Int).Set(common.DefaultTrafficApplyGasPerG)
		}

		totalGas := new(big.Int).Mul(trafficPrice, big.NewInt(int64(s.Traffic)))
		log.Info(fmt.Sprintf("traffic apply cost:%s", totalGas.String()))
		return *totalGas
	case common.SpecialTxTypeMortgageInit.Uint64():
		sumMortgageTable := new(big.Int)
		mortgageTable := s.SpecialTxTypeMortgageInit.MortgageTable
		for _, v := range mortgageTable {
			sumMortgageTable = sumMortgageTable.Add(sumMortgageTable, v.ToInt())
		}
		temp := s.SpecialTxTypeMortgageInit.TimeLimit.ToInt().Mul(s.SpecialTxTypeMortgageInit.TimeLimit.ToInt(), big.NewInt(int64(len(mortgageTable))))
		timeLimitGas := temp.Mul(temp, common.DefaultOneDayMortgageGes)
		sumMortgageTable.Add(sumMortgageTable, timeLimitGas)
		return *sumMortgageTable
	default:
		return *big.NewInt(0)
	}
}

// 用户账户下的期票
type PromissoryNote struct {
	RestoreBlock uint64	`json:"restoreBlock"`	// 返还的块号
	Num	uint64			`json:"Num"`	// 期票数量
}

type PromissoryNotes	[]PromissoryNote

// 增加期票
func (notes *PromissoryNotes) Add(newNote PromissoryNote){
	isExist := false
	for i,note := range *notes {
		if note.RestoreBlock == newNote.RestoreBlock {
			(*notes)[i].Num += newNote.Num
			isExist = true
			break
		}
	}

	if !isExist {
		*notes = append(*notes,newNote)
	}
}

// 减少期票,返回是否成功减少
func (notes *PromissoryNotes) Del(newNote PromissoryNote) bool{
	isSuccess := false
	for i,note := range *notes {
		if note.RestoreBlock == newNote.RestoreBlock {
			if (*notes)[i].Num >= newNote.Num {
				(*notes)[i].Num -= newNote.Num
				isSuccess = true
				if (*notes)[i].Num == 0 {
					(*notes) = append((*notes)[:i],(*notes)[i+1:]...)
				}
			}
			break
		}
	}
	return isSuccess
}

// 删除到期的期票，返回删除的数量
func (notes *PromissoryNotes) DelBefor(blockNum uint64) uint64 {
	delNum := uint64(0)
	for i:=0;i<len(*notes);i++ {
		if (*notes)[i].RestoreBlock <= blockNum {
			delNum += (*notes)[i].Num
			(*notes) = append((*notes)[:i],(*notes)[i+1:]...)
			i--
		}
	}
	return delNum
}

// 到期的期票数量
func (notes *PromissoryNotes) GetBefor(blockNum uint64) uint64 {
	num := uint64(0)
	for i:=0;i<len(*notes);i++ {
		if (*notes)[i].RestoreBlock <= blockNum {
			num += (*notes)[i].Num
		}
	}
	return num
}

// 返回某一类期票的数量
func (notes *PromissoryNotes) GetNum(restoreBlock uint64) uint64 {
	for _,note := range *notes {
		if note.RestoreBlock == restoreBlock {
			return note.Num
		}
	}
	return 0
}

// 获取期票总数
func (notes *PromissoryNotes) GetAllNum() uint64 {
	allNum := uint64(0)
	for _,note := range *notes {
		allNum += note.Num
	}
	return allNum
}

// 期票期权交易
type PromissoryNotesOptionTx struct {
	IsSell			bool		`json:"IsSell"`	// 期权是否在售
	OptionPrice		*big.Int	`json:"OptionPrice"`	// 期权的价格
	RestoreBlock	uint64		`json:"RestoreBlock"`	// 期票的返还块号
	TxNum			uint64		`json:"TxNum"`	// 此单交易的数量
	PromissoryNoteTxPrice	*big.Int	`json:"PromissoryNoteTxPrice"`	// 期票的交易单价
	PromissoryNotesOwner	common.Address	`json:"PromissoryNotesOwner"`	// 期票的拥有者
	OptionOwner		common.Address	`json:"OptionOwner"`	// 期权的拥有者
}

// 期权交易表
type OptionTxTable map[common.Hash]PromissoryNotesOptionTx

// 生成期权交易hash
func GenOptionTxHash(addr common.Address, nonce uint64) common.Hash {
	data, _ := rlp.EncodeToBytes([]interface{}{addr, nonce})
	crypto.Keccak256()
	var hash common.Hash
	hash.SetBytes(crypto.Keccak256(data))
	return hash
}

// Genaro is the Ethereum consensus representation of Genaro's data.
// these objects are stored in the main genaro trie.
type GenaroData struct {
	Heft                         uint64                               `json:"heft"`
	Stake                        uint64                               `json:"stake"`
	HeftLog						 NumLogs								`json:"heftlog"`
	StakeLog					 NumLogs								`json:"stakelog"`
	FileSharePublicKey           string                               	`json:"publicKey"`
	Node                         []string                             	`json:"syncNode"`
	SpecialTxTypeMortgageInit    SpecialTxTypeMortgageInit            	`json:"specialTxTypeMortgageInit"`
	SpecialTxTypeMortgageInitArr map[string]SpecialTxTypeMortgageInit `json:"specialTxTypeMortgageInitArr"`
	Traffic                      uint64                               	`json:"traffic"`
	Buckets                      []*BucketPropertie                   	`json:"buckets"`
	SynchronizeShareKeyArr 		 map[string] SynchronizeShareKey	  	`json:"synchronizeShareKeyArr"`
	SynchronizeShareKey			 SynchronizeShareKey				   	`json:"synchronizeShareKey"`
	PromissoryNotes				PromissoryNotes							`json:"PromissoryNotes"`
}

type SynchronizeShareKey struct {
	ShareKey 	string			`json:"shareKey"`
	Shareprice	*hexutil.Big	`json:"shareprice"`
	Status		int				`json:"status"`
	ShareKeyId	string			`json:"shareKeyId"`
	RecipientAddress   common.Address   `json:"recipientAddress"`
	FromAccount   common.Address   `json:"fromAccount"`
}


type BucketPropertie struct {
	BucketId string `json:"bucketId"`

	// 开始时间和结束时间共同表示存储空间的时长，对应STORAGEGAS指令
	TimeStart uint64 `json:"timeStart"`
	TimeEnd   uint64 `json:"timeEnd"`

	// 备份数，对应STORAGEGASPRICE指令
	Backup uint64 `json:"backup"`

	// 存储空间大小，对应SSIZE指令
	Size uint64 `json:"size"`
}

type Sidechain map[common.Address]*hexutil.Big

type FileIDArr struct {
	MortgageTable   map[common.Address]*hexutil.Big            `json:"mortgage"`
	AuthorityTable  map[common.Address]int                     `json:"authority"`
	FileID          string                                     `json:"fileID"`
	Dataversion     string                                     `json:"dataversion"`
	SidechainStatus map[string]map[common.Address]*hexutil.Big `json:"sidechainStatus"`
	MortgagTotal    *big.Int                                   `json:"MortgagTotal"`
	LogSwitch       bool                                       `json:"logSwitch"`
	TimeLimit       *hexutil.Big                               `json:"timeLimit"`
	CreateTime      int64                                      `json:"createTime"`
	EndTime         int64                                      `json:"endTime"`
	FromAccount     common.Address                             `json:"fromAccount"`
	Terminate       bool                                       `json:"terminate"`
	Sidechain       Sidechain                                  `json:"sidechain"`
}

//Cross-chain storage processing
type SpecialTxTypeMortgageInit FileIDArr

// 区块同步信号的数据结构
type LastSynState struct {
	LastRootStates map[common.Hash]uint64	`json:"LastRootStates"`
	LastSynBlockNum uint64					`json:"LastSynBlockNum"`
	LastSynBlockHash common.Hash			`json:"LastSynBlockHash"`
}

func (lastSynState *LastSynState)AddLastSynState(blockhash common.Hash, blockNumber uint64){
	lastSynState.LastRootStates[blockhash] = blockNumber
	lenth := len(lastSynState.LastRootStates)
	if uint64(lenth) > common.SynBlockLen {
		var delBlockHash common.Hash
		var delBlockBum uint64 = ^uint64(0)
		for blockHash, blockBum := range lastSynState.LastRootStates {
			if blockBum < delBlockBum {
				delBlockHash = blockHash
				delBlockBum = blockBum
			}
		}
		delete(lastSynState.LastRootStates, delBlockHash)
	}
}

// 父子账号绑定关系表
type BindingTable struct {
	MainAccounts	map[common.Address][]common.Address		`json:"MainAccounts"`
	SubAccounts		map[common.Address]common.Address			`json:"SubAccounts"`
}

func (bindingTable *BindingTable) GetSubAccountSizeInMainAccount(mainAccount common.Address) int {
	if bindingTable.IsMainAccountExist(mainAccount) {
		return len(bindingTable.MainAccounts[mainAccount])
	}
	return 0
}

func (bindingTable *BindingTable) IsAccountInBinding(account common.Address) bool{
	if bindingTable.IsSubAccountExist(account) || bindingTable.IsMainAccountExist(account) {
		return true
	}
	return false
}

func (bindingTable *BindingTable) IsSubAccountExist(subAccount common.Address) bool{
	_,ok := bindingTable.SubAccounts[subAccount]
	return ok
}

func (bindingTable *BindingTable) IsMainAccountExist(mainAccount common.Address) bool{
	_,ok := bindingTable.MainAccounts[mainAccount]
	return ok
}

// 删除子账号的绑定
func (bindingTable *BindingTable) DelSubAccount(subAccount common.Address){
	mainAccount,ok := bindingTable.SubAccounts[subAccount]
	if ok {
		subAccounts := bindingTable.MainAccounts[mainAccount]
		for i,account := range subAccounts {
			if bytes.Compare(account.Bytes(),subAccount.Bytes()) == 0 {
				subAccounts = append(subAccounts[:i],subAccounts[i+1:]...)
				break
			}
		}
		delete(bindingTable.SubAccounts,subAccount)
		bindingTable.MainAccounts[mainAccount] = subAccounts
		if len(subAccounts) == 0 {
			delete(bindingTable.MainAccounts,mainAccount)
		}
	}
}

// 删除主账号账号的绑定
// 返回被关联删除的子账号列表
func (bindingTable *BindingTable) DelMainAccount(mainAccount common.Address) []common.Address{
	subAccounts,ok := bindingTable.MainAccounts[mainAccount]
	if ok {
		for _,account := range subAccounts {
			delete(bindingTable.SubAccounts,account)
		}
		delete(bindingTable.MainAccounts,mainAccount)
	}
	return subAccounts
}

// 更新绑定信息
func (bindingTable *BindingTable) UpdateBinding(mainAccount,subAccount common.Address) {
	// 账号已绑定
	if bytes.Compare(bindingTable.SubAccounts[subAccount].Bytes(),mainAccount.Bytes()) == 0{
		return
	}
	// 账号已存在
	if bindingTable.IsSubAccountExist(subAccount) {
		bindingTable.DelSubAccount(subAccount)
	}

	if bindingTable.IsMainAccountExist(mainAccount){
		bindingTable.MainAccounts[mainAccount] = append(bindingTable.MainAccounts[mainAccount],subAccount)
	}else {
		bindingTable.MainAccounts[mainAccount] = []common.Address{subAccount}
	}
	bindingTable.SubAccounts[subAccount] = mainAccount
}

// 禁止退注的列表
type ForbidBackStakeList []common.Address

func (forbidList *ForbidBackStakeList) Add(addr common.Address) {
	*forbidList = append(*forbidList,addr)
}

func (forbidList *ForbidBackStakeList) Del(addr common.Address) {
	for i,addrIn := range *forbidList {
		if bytes.Compare(addrIn.Bytes(),addr.Bytes()) == 0 {
			(*forbidList) = append((*forbidList)[:i],(*forbidList)[i+1:]...)
		}
	}
}

func (forbidList *ForbidBackStakeList)IsExist(addr common.Address) bool{
	for _,addrIn := range *forbidList {
		if bytes.Compare(addrIn.Bytes(),addr.Bytes()) == 0 {
			return true
		}
	}
	return false
}

// 收益计算中间值
type RewardsValues struct {
	CoinActualRewards *big.Int	`json:"CoinActualRewards"`
	PreCoinActualRewards *big.Int	`json:"PreCoinActualRewards"`
	StorageActualRewards *big.Int	`json:"StorageActualRewards"`
	PreStorageActualRewards *big.Int	`json:"PreStorageActualRewards"`
	TotalActualRewards *big.Int	`json:"TotalActualRewards"`
	SurplusCoin *big.Int	`json:"SurplusCoin"`
	PreSurplusCoin *big.Int	`json:"PreSurplusCoin"`
}<|MERGE_RESOLUTION|>--- conflicted
+++ resolved
@@ -21,11 +21,7 @@
 	Message     string       `json:"msg"`
 	Sign        string       `json:"sign"`
 	AddCoin	*hexutil.Big     `json:"addCoin"`
-<<<<<<< HEAD
-	OrderId     common.Hash     `json:"orderId"`
-=======
 	OrderId     common.Hash       `json:"orderId"`
->>>>>>> c1ce09bd
 	RestoreBlock	uint64		`json:"RestoreBlock"`	// 期票的返还块号
 	TxNum			uint64		`json:"TxNum"`	// 此单交易的数量
 	PromissoryNoteTxPrice	*hexutil.Big	`json:"PromissoryNoteTxPrice"`	// 期票的交易单价
