package types

import (
	"bytes"
	"github.com/GenaroNetwork/Genaro-Core/common"
	"github.com/GenaroNetwork/Genaro-Core/common/hexutil"
	"github.com/GenaroNetwork/Genaro-Core/crypto"
	"github.com/GenaroNetwork/Genaro-Core/rlp"
	"math"
	"math/big"
	"strconv"
	"time"
)

type SpecialTxInput struct {
	GenaroData
	Address               string       `json:"address"`
	NodeID                string       `json:"nodeId"`
	BucketID              string       `json:"bucketId"`
	Size                  uint64       `json:"size"`
	Duration              uint64       `json:"duration"`
	Type                  *hexutil.Big `json:"type"`
	BlockNumber           string       `json:"blockNr"`
	Message               string       `json:"msg"`
	Sign                  string       `json:"sign"`
	AddCoin               *hexutil.Big `json:"addCoin"`
	OrderId               common.Hash  `json:"orderId"`
	RestoreBlock          uint64       `json:"RestoreBlock"`
	TxNum                 uint64       `json:"TxNum"`
	PromissoryNoteTxPrice *hexutil.Big `json:"PromissoryNoteTxPrice"`
	OptionPrice           *hexutil.Big `json:"OptionPrice"`
	IsSell                bool         `json:"IsSell"`
	GenaroPrice
}

type GenaroPrice struct {
	BucketApplyGasPerGPerDay *hexutil.Big `json:"bucketPricePerGperDay"`
	TrafficApplyGasPerG      *hexutil.Big `json:"trafficPricePerG"`
	StakeValuePerNode        *hexutil.Big `json:"stakeValuePerNode"`
	OneDayMortgageGes        *hexutil.Big `json:"oneDayMortgageGes"`
	OneDaySyncLogGsaCost     *hexutil.Big `json:"oneDaySyncLogGsaCost"`
	MaxBinding               uint64       `json:"MaxBinding"`
	MinStake                 uint64       `json:"MinStake"`
	CommitteeMinStake        uint64       `json:"CommitteeMinStake"`
	BackStackListMax         uint64       `json:"BackStackListMax"`
	CoinRewardsRatio         uint64       `json:"CoinRewardsRatio"`
	StorageRewardsRatio      uint64       `json:"StorageRewardsRatio"`
	RatioPerYear             uint64       `json:"RatioPerYear"`
	SynStateAccount          string       `json:"SynStateAccount"`
	HeftAccount              string       `json:"HeftAccount"`
	BindingAccount           string       `json:"BindingAccount"`
	ExtraPrice               []byte       `json:"extraPrice"`
}

func (s SpecialTxInput) SpecialCost(currentPrice *GenaroPrice, bucketsMap map[string]interface{}) big.Int {

	switch s.Type.ToInt().Uint64() {
	case common.SpecialTxTypeStakeSync.Uint64():
		ret := new(big.Int).Mul(new(big.Int).SetUint64(s.Stake), common.BaseCompany)
		return *ret
	case common.SpecialTxTypeSpaceApply.Uint64():
		var totalCost *big.Int = big.NewInt(0)
		var bucketPrice *big.Int
		if currentPrice != nil && currentPrice.BucketApplyGasPerGPerDay != nil {
			bucketPrice = new(big.Int).Set(currentPrice.BucketApplyGasPerGPerDay.ToInt())
		} else {
			bucketPrice = new(big.Int).Set(common.DefaultBucketApplyGasPerGPerDay)
		}
		for _, v := range s.Buckets {
			duration := math.Ceil(math.Abs(float64(v.TimeStart)-float64(v.TimeEnd)) / 86400)
			oneCost := new(big.Int).Mul(bucketPrice, big.NewInt(int64(v.Size)*int64(duration)))
			totalCost.Add(totalCost, oneCost)
		}
<<<<<<< HEAD
=======
		//log.Info(fmt.Sprintf("bucket apply cost:%s", totalCost.String()))
>>>>>>> 6df8bffb
		return *totalCost
	case common.SpecialTxBucketSupplement.Uint64():
		var totalCost *big.Int = big.NewInt(0)
		var bucketPrice *big.Int
		if currentPrice != nil && currentPrice.BucketApplyGasPerGPerDay != nil {
			bucketPrice = new(big.Int).Set(currentPrice.BucketApplyGasPerGPerDay.ToInt())
		} else {
			bucketPrice = new(big.Int).Set(common.DefaultBucketApplyGasPerGPerDay)
		}

		if v, ok := bucketsMap[s.BucketID]; ok {
			bucketPropertie := v.(BucketPropertie)

			if s.Size != 0 && s.Duration == 0 {

				timeInt, err := strconv.Atoi(s.Message)
				if err != nil {
					timeInt = int(bucketPropertie.TimeStart)
				}
				txTime := time.Unix(int64(timeInt), 0)
				calSize := s.Size
				var subtraction float64
				if uint64(txTime.Unix()) > bucketPropertie.TimeStart {
					subtraction = float64(txTime.Unix())
				} else {
					subtraction = float64(bucketPropertie.TimeStart)
				}
				calDuration := math.Ceil(math.Abs(float64(bucketPropertie.TimeEnd)-subtraction) / 86400)
				totalCost = new(big.Int).Mul(bucketPrice, big.NewInt(int64(calSize)*int64(calDuration)))
			} else if s.Size == 0 && s.Duration != 0 {
				calSize := bucketPropertie.Size
				calDuration := math.Ceil(float64(s.Duration) / 86400)
				totalCost = new(big.Int).Mul(bucketPrice, big.NewInt(int64(calSize)*int64(calDuration)))
			} else if s.Size != 0 && s.Duration != 0 {
				calSize := bucketPropertie.Size + s.Size
				calDuration := math.Ceil(float64(s.Duration) / 86400)
				totalCost1 := new(big.Int).Mul(bucketPrice, big.NewInt(int64(calSize)*int64(calDuration)))

				var subtraction float64

				timeInt, err := strconv.Atoi(s.Message)
				if err != nil {
					timeInt = int(bucketPropertie.TimeStart)
				}
				txTime := time.Unix(int64(timeInt), 0)

				if uint64(txTime.Unix()) > bucketPropertie.TimeStart {
					subtraction = float64(txTime.Unix())

				} else {
					subtraction = float64(bucketPropertie.TimeStart)
				}
				calSize2 := s.Size
				calDuration2 := math.Ceil(math.Abs(float64(bucketPropertie.TimeEnd)-subtraction) / 86400)
				totalCost2 := new(big.Int).Mul(bucketPrice, big.NewInt(int64(calSize2)*int64(calDuration2)))

				totalCost = new(big.Int).Add(totalCost1, totalCost2)
			}

		}

<<<<<<< HEAD
=======
		//log.Info(fmt.Sprintf("bucket supplement cost:%s", totalCost.String()))
>>>>>>> 6df8bffb
		return *totalCost
	case common.SpecialTxTypeTrafficApply.Uint64():

		var trafficPrice *big.Int
		if currentPrice != nil && currentPrice.BucketApplyGasPerGPerDay != nil {
			trafficPrice = new(big.Int).Set(currentPrice.TrafficApplyGasPerG.ToInt())
		} else {
			trafficPrice = new(big.Int).Set(common.DefaultTrafficApplyGasPerG)
		}

		totalGas := new(big.Int).Mul(trafficPrice, big.NewInt(int64(s.Traffic)))
<<<<<<< HEAD

=======
		//log.Info(fmt.Sprintf("traffic apply cost:%s", totalGas.String()))
>>>>>>> 6df8bffb
		return *totalGas
	case common.SpecialTxTypeMortgageInit.Uint64():
		sumMortgageTable := new(big.Int)
		mortgageTable := s.SpecialTxTypeMortgageInit.MortgageTable
		for _, v := range mortgageTable {
			sumMortgageTable = sumMortgageTable.Add(sumMortgageTable, v.ToInt())
		}
		temp := s.SpecialTxTypeMortgageInit.TimeLimit.ToInt().Mul(s.SpecialTxTypeMortgageInit.TimeLimit.ToInt(), big.NewInt(int64(len(mortgageTable))))
		timeLimitGas := temp.Mul(temp, common.DefaultOneDayMortgageGes)
		sumMortgageTable.Add(sumMortgageTable, timeLimitGas)
		return *sumMortgageTable
	default:
		return *big.NewInt(0)
	}
}

type PromissoryNote struct {
	RestoreBlock uint64 `json:"restoreBlock"`
	Num          uint64 `json:"Num"`
}

type PromissoryNotes []PromissoryNote

func (notes *PromissoryNotes) Add(newNote PromissoryNote) {
	isExist := false
	for i, note := range *notes {
		if note.RestoreBlock == newNote.RestoreBlock {
			(*notes)[i].Num += newNote.Num
			isExist = true
			break
		}
	}

	if !isExist {
		*notes = append(*notes, newNote)
	}
}

func (notes *PromissoryNotes) Del(newNote PromissoryNote) bool {
	isSuccess := false
	for i, note := range *notes {
		if note.RestoreBlock == newNote.RestoreBlock {
			if (*notes)[i].Num >= newNote.Num {
				(*notes)[i].Num -= newNote.Num
				isSuccess = true
				if (*notes)[i].Num == 0 {
					(*notes) = append((*notes)[:i], (*notes)[i+1:]...)
				}
			}
			break
		}
	}
	return isSuccess
}

func (notes *PromissoryNotes) DelBefor(blockNum uint64) uint64 {
	delNum := uint64(0)
	for i := 0; i < len(*notes); i++ {
		if (*notes)[i].RestoreBlock <= blockNum {
			delNum += (*notes)[i].Num
			(*notes) = append((*notes)[:i], (*notes)[i+1:]...)
			i--
		}
	}
	return delNum
}

func (notes *PromissoryNotes) GetBefor(blockNum uint64) uint64 {
	num := uint64(0)
	for i := 0; i < len(*notes); i++ {
		if (*notes)[i].RestoreBlock <= blockNum {
			num += (*notes)[i].Num
		}
	}
	return num
}

func (notes *PromissoryNotes) GetNum(restoreBlock uint64) uint64 {
	for _, note := range *notes {
		if note.RestoreBlock == restoreBlock {
			return note.Num
		}
	}
	return 0
}

func (notes *PromissoryNotes) GetAllNum() uint64 {
	allNum := uint64(0)
	for _, note := range *notes {
		allNum += note.Num
	}
	return allNum
}

type PromissoryNotesOptionTx struct {
	IsSell                bool           `json:"IsSell"`
	OptionPrice           *big.Int       `json:"OptionPrice"`
	RestoreBlock          uint64         `json:"RestoreBlock"`
	TxNum                 uint64         `json:"TxNum"`
	PromissoryNoteTxPrice *big.Int       `json:"PromissoryNoteTxPrice"`
	PromissoryNotesOwner  common.Address `json:"PromissoryNotesOwner"`
	OptionOwner           common.Address `json:"OptionOwner"`
}

type OptionTxTable map[common.Hash]PromissoryNotesOptionTx

func GenOptionTxHash(addr common.Address, nonce uint64) common.Hash {
	data, _ := rlp.EncodeToBytes([]interface{}{addr, nonce})
	crypto.Keccak256()
	var hash common.Hash
	hash.SetBytes(crypto.Keccak256(data))
	return hash
}

// Genaro is the Ethereum consensus representation of Genaro's data.
// these objects are stored in the main genaro trie.
type GenaroData struct {
	Heft                         uint64                               `json:"heft"`
	Stake                        uint64                               `json:"stake"`
	HeftLog                      NumLogs                              `json:"heftlog"`
	StakeLog                     NumLogs                              `json:"stakelog"`
	FileSharePublicKey           string                               `json:"publicKey"`
	Node                         []string                             `json:"syncNode"`
	SpecialTxTypeMortgageInit    SpecialTxTypeMortgageInit            `json:"specialTxTypeMortgageInit"`
	SpecialTxTypeMortgageInitArr map[string]SpecialTxTypeMortgageInit `json:"specialTxTypeMortgageInitArr"`
	Traffic                      uint64                               `json:"traffic"`
	Buckets                      []*BucketPropertie                   `json:"buckets"`
	SynchronizeShareKeyArr       map[string]SynchronizeShareKey       `json:"synchronizeShareKeyArr"`
	SynchronizeShareKey          SynchronizeShareKey                  `json:"synchronizeShareKey"`
	PromissoryNotes              PromissoryNotes                      `json:"PromissoryNotes"`
}

type SynchronizeShareKey struct {
	ShareKey         string         `json:"shareKey"`
	Shareprice       *hexutil.Big   `json:"shareprice"`
	Status           int            `json:"status"`
	ShareKeyId       string         `json:"shareKeyId"`
	RecipientAddress common.Address `json:"recipientAddress"`
	FromAccount      common.Address `json:"fromAccount"`
}

type BucketPropertie struct {
	BucketId string `json:"bucketId"`

	TimeStart uint64 `json:"timeStart"`
	TimeEnd   uint64 `json:"timeEnd"`

	Backup uint64 `json:"backup"`

	Size uint64 `json:"size"`
}

type Sidechain map[common.Address]*hexutil.Big

type FileIDArr struct {
	MortgageTable   map[common.Address]*hexutil.Big            `json:"mortgage"`
	AuthorityTable  map[common.Address]int                     `json:"authority"`
	FileID          string                                     `json:"fileID"`
	Dataversion     string                                     `json:"dataversion"`
	SidechainStatus map[string]map[common.Address]*hexutil.Big `json:"sidechainStatus"`
	MortgagTotal    *big.Int                                   `json:"MortgagTotal"`
	LogSwitch       bool                                       `json:"logSwitch"`
	TimeLimit       *hexutil.Big                               `json:"timeLimit"`
	CreateTime      int64                                      `json:"createTime"`
	EndTime         int64                                      `json:"endTime"`
	FromAccount     common.Address                             `json:"fromAccount"`
	Terminate       bool                                       `json:"terminate"`
	Sidechain       Sidechain                                  `json:"sidechain"`
}

type SpecialTxTypeMortgageInit FileIDArr

type LastSynState struct {
	LastRootStates   map[common.Hash]uint64 `json:"LastRootStates"`
	LastSynBlockNum  uint64                 `json:"LastSynBlockNum"`
	LastSynBlockHash common.Hash            `json:"LastSynBlockHash"`
}

func (lastSynState *LastSynState) AddLastSynState(blockhash common.Hash, blockNumber uint64) {
	lastSynState.LastRootStates[blockhash] = blockNumber
	lenth := len(lastSynState.LastRootStates)
	if uint64(lenth) > common.SynBlockLen {
		var delBlockHash common.Hash
		var delBlockBum uint64 = ^uint64(0)
		for blockHash, blockBum := range lastSynState.LastRootStates {
			if blockBum < delBlockBum {
				delBlockHash = blockHash
				delBlockBum = blockBum
			}
		}
		delete(lastSynState.LastRootStates, delBlockHash)
	}
}

type BindingTable struct {
	MainAccounts map[common.Address][]common.Address `json:"MainAccounts"`
	SubAccounts  map[common.Address]common.Address   `json:"SubAccounts"`
}

func (bindingTable *BindingTable) GetSubAccountSizeInMainAccount(mainAccount common.Address) int {
	if bindingTable.IsMainAccountExist(mainAccount) {
		return len(bindingTable.MainAccounts[mainAccount])
	}
	return 0
}

func (bindingTable *BindingTable) IsAccountInBinding(account common.Address) bool {
	if bindingTable.IsSubAccountExist(account) || bindingTable.IsMainAccountExist(account) {
		return true
	}
	return false
}

func (bindingTable *BindingTable) IsSubAccountExist(subAccount common.Address) bool {
	_, ok := bindingTable.SubAccounts[subAccount]
	return ok
}

func (bindingTable *BindingTable) IsMainAccountExist(mainAccount common.Address) bool {
	_, ok := bindingTable.MainAccounts[mainAccount]
	return ok
}

func (bindingTable *BindingTable) DelSubAccount(subAccount common.Address) {
	mainAccount, ok := bindingTable.SubAccounts[subAccount]
	if ok {
		subAccounts := bindingTable.MainAccounts[mainAccount]
		for i, account := range subAccounts {
			if bytes.Compare(account.Bytes(), subAccount.Bytes()) == 0 {
				subAccounts = append(subAccounts[:i], subAccounts[i+1:]...)
				break
			}
		}
		delete(bindingTable.SubAccounts, subAccount)
		bindingTable.MainAccounts[mainAccount] = subAccounts
		if len(subAccounts) == 0 {
			delete(bindingTable.MainAccounts, mainAccount)
		}
	}
}

func (bindingTable *BindingTable) DelMainAccount(mainAccount common.Address) []common.Address {
	subAccounts, ok := bindingTable.MainAccounts[mainAccount]
	if ok {
		for _, account := range subAccounts {
			delete(bindingTable.SubAccounts, account)
		}
		delete(bindingTable.MainAccounts, mainAccount)
	}
	return subAccounts
}

func (bindingTable *BindingTable) UpdateBinding(mainAccount, subAccount common.Address) {
	if bytes.Compare(bindingTable.SubAccounts[subAccount].Bytes(), mainAccount.Bytes()) == 0 {
		return
	}

	if bindingTable.IsSubAccountExist(subAccount) {
		bindingTable.DelSubAccount(subAccount)
	}

	if bindingTable.IsMainAccountExist(mainAccount) {
		bindingTable.MainAccounts[mainAccount] = append(bindingTable.MainAccounts[mainAccount], subAccount)
	} else {
		bindingTable.MainAccounts[mainAccount] = []common.Address{subAccount}
	}
	bindingTable.SubAccounts[subAccount] = mainAccount
}

type ForbidBackStakeList []common.Address

func (forbidList *ForbidBackStakeList) Add(addr common.Address) {
	*forbidList = append(*forbidList, addr)
}

func (forbidList *ForbidBackStakeList) Del(addr common.Address) {
	for i, addrIn := range *forbidList {
		if bytes.Compare(addrIn.Bytes(), addr.Bytes()) == 0 {
			(*forbidList) = append((*forbidList)[:i], (*forbidList)[i+1:]...)
		}
	}
}

func (forbidList *ForbidBackStakeList) IsExist(addr common.Address) bool {
	for _, addrIn := range *forbidList {
		if bytes.Compare(addrIn.Bytes(), addr.Bytes()) == 0 {
			return true
		}
	}
	return false
}

type RewardsValues struct {
	CoinActualRewards       *big.Int `json:"CoinActualRewards"`
	PreCoinActualRewards    *big.Int `json:"PreCoinActualRewards"`
	StorageActualRewards    *big.Int `json:"StorageActualRewards"`
	PreStorageActualRewards *big.Int `json:"PreStorageActualRewards"`
	TotalActualRewards      *big.Int `json:"TotalActualRewards"`
	SurplusCoin             *big.Int `json:"SurplusCoin"`
	PreSurplusCoin          *big.Int `json:"PreSurplusCoin"`
}<|MERGE_RESOLUTION|>--- conflicted
+++ resolved
@@ -71,10 +71,6 @@
 			oneCost := new(big.Int).Mul(bucketPrice, big.NewInt(int64(v.Size)*int64(duration)))
 			totalCost.Add(totalCost, oneCost)
 		}
-<<<<<<< HEAD
-=======
-		//log.Info(fmt.Sprintf("bucket apply cost:%s", totalCost.String()))
->>>>>>> 6df8bffb
 		return *totalCost
 	case common.SpecialTxBucketSupplement.Uint64():
 		var totalCost *big.Int = big.NewInt(0)
@@ -136,10 +132,6 @@
 
 		}
 
-<<<<<<< HEAD
-=======
-		//log.Info(fmt.Sprintf("bucket supplement cost:%s", totalCost.String()))
->>>>>>> 6df8bffb
 		return *totalCost
 	case common.SpecialTxTypeTrafficApply.Uint64():
 
@@ -151,11 +143,6 @@
 		}
 
 		totalGas := new(big.Int).Mul(trafficPrice, big.NewInt(int64(s.Traffic)))
-<<<<<<< HEAD
-
-=======
-		//log.Info(fmt.Sprintf("traffic apply cost:%s", totalGas.String()))
->>>>>>> 6df8bffb
 		return *totalGas
 	case common.SpecialTxTypeMortgageInit.Uint64():
 		sumMortgageTable := new(big.Int)
