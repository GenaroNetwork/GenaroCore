--- conflicted
+++ resolved
@@ -109,10 +109,7 @@
 	notes.Add(note2)
 	notes.Print(t)
 	t.Log(notes.GetAllNum())
-<<<<<<< HEAD
-=======
 	t.Log(notes.GetBefor(20))
->>>>>>> 6df8bffb
 	t.Log(notes.DelBefor(20))
 	notes.Print(t)
 
