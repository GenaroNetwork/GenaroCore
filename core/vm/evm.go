--- conflicted
+++ resolved
@@ -210,13 +210,7 @@
 	return ret, contract.Gas, err
 }
 
-type sentinel struct {
-	NodeId  string `json:"nodeid"`
-	Heft    uint64 `json:"heft"`
-	Stake   uint64 `json:"stake"`
-
-	HeftLog list.List
-}
+
 
 func dispatchHandler(evm *EVM, caller common.Address, input []byte, sentinelHeft *uint64) error{
 	var err error
@@ -231,15 +225,11 @@
 		err = updateStake(evm, s, caller)
 
 	case common.SpecialTxTypeHeftSync.Uint64(): // 同步heft
-<<<<<<< HEAD
-		err = updateHeft(&evm.StateDB, s, evm.BlockNumber.Uint64())
-=======
 		// if the address of caller is not offical address, fail this transaction
 		if caller != common.SyncHeftAddress {
 			return errors.New("current caller addrss has no permission on this operation")
 		}
-		err = updateHeft(&evm.StateDB, s)
->>>>>>> 40b7eb73
+		err = updateHeft(&evm.StateDB, s, evm.BlockNumber.Uint64())
 		*sentinelHeft = *sentinelHeft + 1
 
 	case common.SpecialTxTypeSpaceApply.Uint64(): // 申请存储空间
@@ -270,8 +260,6 @@
 	return err
 }
 
-
-
 func userPunishment(evm *EVM, s types.SpecialTxInput,caller common.Address) error {
 	adress := common.HexToAddress(s.NodeId)
 	var actualPunishment uint64
@@ -297,9 +285,6 @@
 	return nil
 }
 
-
-
-
 func SynchronizeShareKey(evm *EVM, s types.SpecialTxInput,caller common.Address) error {
 	if err := CheckSynchronizeShareKeyParameter(s); nil != err  {
 		return err
@@ -347,9 +332,6 @@
 	}
 	return nil
 }
-
-
-
 
 func specialTxTypeMortgageInit(evm *EVM, s types.SpecialTxInput,caller common.Address) error{
 	if err := CheckspecialTxTypeMortgageInitParameter(s,caller); nil != err {
