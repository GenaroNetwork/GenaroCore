--- conflicted
+++ resolved
@@ -251,13 +251,10 @@
 		err = userPunishment(evm, s, caller)
 	case common.SpecialTxTypeBackStake.Uint64():
 		err = userBackStake(evm, caller)
-<<<<<<< HEAD
 	case common.SpecialTxTypePriceRegulation.Uint64(): //价格调整
 		err = genaroPriceRegulation(evm, s, caller)
-=======
 	case common.SpecialTxSynState.Uint64():
 		err = SynState(evm, s, caller)
->>>>>>> ae8debd5
 	default:
 		err = errors.New("undefined type of special transaction")
 	}
@@ -268,7 +265,6 @@
 	return err
 }
 
-<<<<<<< HEAD
 func genaroPriceRegulation(evm *EVM, s types.SpecialTxInput, caller common.Address) error{
 
 	if caller !=  common.GenaroPriceAddress {
@@ -306,7 +302,8 @@
 	}
 
 	return nil
-=======
+}
+
 func SynState(evm *EVM, s types.SpecialTxInput,caller common.Address) error {
 	lastSynState := (*evm).StateDB.GetLastSynState()
 	stateHash := common.StringToHash(s.Message)
@@ -317,7 +314,6 @@
 	} else {
 		return errors.New("SynState fail")
 	}
->>>>>>> ae8debd5
 }
 
 func userBackStake(evm *EVM, caller common.Address) error {
