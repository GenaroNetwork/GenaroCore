// Copyright 2014 The go-ethereum Authors
// This file is part of the go-ethereum library.
//
// The go-ethereum library is free software: you can redistribute it and/or modify
// it under the terms of the GNU Lesser General Public License as published by
// the Free Software Foundation, either version 3 of the License, or
// (at your option) any later version.
//
// The go-ethereum library is distributed in the hope that it will be useful,
// but WITHOUT ANY WARRANTY; without even the implied warranty of
// MERCHANTABILITY or FITNESS FOR A PARTICULAR PURPOSE. See the
// GNU Lesser General Public License for more details.
//
// You should have received a copy of the GNU Lesser General Public License
// along with the go-ethereum library. If not, see <http://www.gnu.org/licenses/>.

package vm

import (
	"encoding/json"
	"errors"
	"math/big"
	"sync/atomic"
	"time"

	"fmt"
	"github.com/GenaroNetwork/Genaro-Core/common"
	"github.com/GenaroNetwork/Genaro-Core/core/types"
	"github.com/GenaroNetwork/Genaro-Core/crypto"
	"github.com/GenaroNetwork/Genaro-Core/log"
	"github.com/GenaroNetwork/Genaro-Core/params"
)

// emptyCodeHash is used by create to ensure deployment is disallowed to already
// deployed contract addresses (relevant after the account abstraction).
var emptyCodeHash = crypto.Keccak256Hash(nil)

type (
	CanTransferFunc func(StateDB, common.Address, *big.Int) bool
	TransferFunc    func(StateDB, common.Address, common.Address, *big.Int)
	// GetHashFunc returns the nth block hash in the blockchain
	// and is used by the BLOCKHASH EVM op code.
	GetHashFunc     func(uint64) common.Hash
	GetSentinelFunc func(uint64) uint64
)

// run runs the given contract and takes care of running precompiles with a fallback to the byte code interpreter.
func run(evm *EVM, contract *Contract, input []byte) ([]byte, error) {
	if contract.CodeAddr != nil {
		precompiles := PrecompiledContractsHomestead
		if evm.ChainConfig().IsByzantium(evm.BlockNumber) {
			precompiles = PrecompiledContractsByzantium
		}
		if p := precompiles[*contract.CodeAddr]; p != nil {
			return RunPrecompiledContract(p, input, contract)
		}
	}
	return evm.interpreter.Run(contract, input)
}

// Context provides the EVM with auxiliary information. Once provided
// it shouldn't be modified.
type Context struct {
	// CanTransfer returns whether the account contains
	// sufficient ether to transfer the value
	CanTransfer CanTransferFunc
	// Transfer transfers ether from one account to the other
	Transfer TransferFunc
	// GetHash returns the hash corresponding to n
	GetHash GetHashFunc

	// Message information
	Origin   common.Address // Provides information for ORIGIN
	GasPrice *big.Int       // Provides information for GASPRICE

	// Block information
	Coinbase    common.Address // Provides information for COINBASE
	GasLimit    uint64         // Provides information for GASLIMIT
	BlockNumber *big.Int       // Provides information for NUMBER
	Time        *big.Int       // Provides information for TIME
	Difficulty  *big.Int       // Provides information for DIFFICULTY
}

// EVM is the Ethereum Virtual Machine base object and provides
// the necessary tools to run a contract on the given state with
// the provided context. It should be noted that any error
// generated through any of the calls should be considered a
// revert-state-and-consume-all-gas operation, no checks on
// specific errors should ever be performed. The interpreter makes
// sure that any errors generated are to be considered faulty code.
//
// The EVM should never be reused and is not thread safe.
type EVM struct {
	// Context provides auxiliary blockchain related information
	Context
	// StateDB gives access to the underlying state
	StateDB StateDB
	// Depth is the current call stack
	depth int

	// chainConfig contains information about the current chain
	chainConfig *params.ChainConfig
	// chain rules contains the chain rules for the current epoch
	chainRules params.Rules
	// virtual machine configuration options used to initialise the
	// evm.
	vmConfig Config
	// global (to this context) ethereum virtual machine
	// used throughout the execution of the tx.
	interpreter *Interpreter
	// abort is used to abort the EVM calling operations
	// NOTE: must be set atomically
	abort int32
	// callGasTemp holds the gas available for the current call. This is needed because the
	// available gas is calculated in gasCall* according to the 63/64 rule and later
	// applied in opCall*.
	callGasTemp uint64
}

// NewEVM returns a new EVM. The returned EVM is not thread safe and should
// only ever be used *once*.
func NewEVM(ctx Context, statedb StateDB, chainConfig *params.ChainConfig, vmConfig Config) *EVM {
	evm := &EVM{
		Context:     ctx,
		StateDB:     statedb,
		vmConfig:    vmConfig,
		chainConfig: chainConfig,
		chainRules:  chainConfig.Rules(ctx.BlockNumber),
	}

	evm.interpreter = NewInterpreter(evm, vmConfig)
	return evm
}

// Cancel cancels any running EVM operation. This may be called concurrently and
// it's safe to be called multiple times.
func (evm *EVM) Cancel() {
	atomic.StoreInt32(&evm.abort, 1)
}

// Call executes the contract associated with the addr with the given input as
// parameters. It also handles any necessary value transfer required and takes
// the necessary steps to create accounts and reverses the state in case of an
// execution error or failed value transfer.
func (evm *EVM) Call(caller ContractRef, addr common.Address, input []byte, gas uint64, value *big.Int) (ret []byte, leftOverGas uint64, err error) {
	if evm.vmConfig.NoRecursion && evm.depth > 0 {
		return nil, gas, nil
	}

	// Fail if we're trying to execute above the call depth limit
	if evm.depth > int(params.CallCreateDepth) {
		return nil, gas, ErrDepth
	}
	// Fail if we're trying to transfer more than the available balance
	if !evm.Context.CanTransfer(evm.StateDB, caller.Address(), value) {
		return nil, gas, ErrInsufficientBalance
	}
	var (
		to       = AccountRef(addr)
		snapshot = evm.StateDB.Snapshot()
	)
	if !evm.StateDB.Exist(addr) {
		precompiles := PrecompiledContractsHomestead
		if evm.ChainConfig().IsByzantium(evm.BlockNumber) {
			precompiles = PrecompiledContractsByzantium
		}
		if precompiles[addr] == nil && evm.ChainConfig().IsEIP158(evm.BlockNumber) && value.Sign() == 0 {
			// Calling a non existing account, don't do antything, but ping the tracer
			if evm.vmConfig.Debug && evm.depth == 0 {
				evm.vmConfig.Tracer.CaptureStart(caller.Address(), addr, false, input, gas, value)
				evm.vmConfig.Tracer.CaptureEnd(ret, 0, 0, nil)
			}
			return nil, gas, nil
		}
		evm.StateDB.CreateAccount(addr)
	}

	//If transactions are special, they are treated separately according to their types.
	if to.Address() == common.SpecialSyncAddress {
		err := dispatchHandler(evm, caller.Address(), input)
		if err != nil {
			return nil, gas, err
		}

		OfficialAddress := common.HexToAddress(evm.chainConfig.Genaro.OfficialAddress)
		evm.Transfer(evm.StateDB, caller.Address(), OfficialAddress, value)
	} else {
		evm.Transfer(evm.StateDB, caller.Address(), to.Address(), value)
	}

	// Initialise a new contract and set the code that is to be used by the EVM.
	// The contract is a scoped environment for this execution context only.
	contract := NewContract(caller, to, value, gas)
	contract.SetCallCode(&addr, evm.StateDB.GetCodeHash(addr), evm.StateDB.GetCode(addr))

	start := time.Now()

	// Capture the tracer start/end events in debug mode
	if evm.vmConfig.Debug && evm.depth == 0 {
		evm.vmConfig.Tracer.CaptureStart(caller.Address(), addr, false, input, gas, value)

		defer func() { // Lazy evaluation of the parameters
			evm.vmConfig.Tracer.CaptureEnd(ret, gas-contract.Gas, time.Since(start), err)
		}()
	}
	ret, err = run(evm, contract, input)

	// When an error was returned by the EVM or when setting the creation code
	// above we revert to the snapshot and consume any gas remaining. Additionally
	// when we're in homestead this also counts for code storage gas errors.
	if err != nil {
		evm.StateDB.RevertToSnapshot(snapshot)
		if err != errExecutionReverted {
			contract.UseGas(contract.Gas)
		}
	}
	return ret, contract.Gas, err
}

func dispatchHandler(evm *EVM, caller common.Address, input []byte) error {
	var err error
	// 解析数据
	var s types.SpecialTxInput
	err = json.Unmarshal(input, &s)
	if err != nil {
		return errors.New("special tx error： the extraData parameters of the wrong format")
	}
	switch s.Type.ToInt().Uint64() {
	case common.SpecialTxTypeStakeSync.Uint64():
		err = updateStake(evm, s, caller)
	case common.SpecialTxTypeHeftSync.Uint64():
		err = updateHeft(evm, s, caller)
	case common.SpecialTxTypeSpaceApply.Uint64():
		err = updateStorageProperties(evm, s, caller)
	case common.SpecialTxBucketSupplement.Uint64():
		err = bucketSupplement(evm, s, caller)
	case common.SpecialTxTypeMortgageInit.Uint64():
		err = specialTxTypeMortgageInit(evm, s, caller)
	case common.SpecialTxTypeSyncSidechainStatus.Uint64():
		err = SpecialTxTypeSyncSidechainStatus(evm, s, caller)
	case common.SpecialTxTypeTrafficApply.Uint64():
		err = updateTraffic(evm, s, caller)
	case common.SpecialTxTypeSyncNode.Uint64():
		err = updateStakeNode(evm, s, caller)
	case common.SynchronizeShareKey.Uint64():
		err = SynchronizeShareKey(evm, s, caller)
	case common.SpecialTxTypeSyncFielSharePublicKey.Uint64():
		err = updateFileShareSecretKey(evm, s, caller)
	case common.UnlockSharedKey.Uint64():
		err = UnlockSharedKey(evm, s, caller)
	case common.SpecialTxTypePunishment.Uint64():
		err = userPunishment(evm, s, caller)
	case common.SpecialTxTypeBackStake.Uint64():
		err = userBackStake(evm, caller)
	case common.SpecialTxTypePriceRegulation.Uint64():
		err = genaroPriceRegulation(evm, s, caller)
	case common.SpecialTxSynState.Uint64():
		err = SynState(evm, s, caller)
	case common.SpecialTxUnbindNode.Uint64():
		err = unbindNode(evm, s, caller)
	case common.SpecialTxAccountBinding.Uint64():
		err = accountBinding(evm, s, caller)
	case common.SpecialTxAccountCancelBinding.Uint64():
		err = accountCancelBinding(evm, s, caller)
	case common.SpecialTxAddAccountInForbidBackStakeList.Uint64():
		err = addAccountInForbidBackStakeList(evm, s, caller)
	case common.SpecialTxDelAccountInForbidBackStakeList.Uint64():
		err = delAccountInForbidBackStakeList(evm, s, caller)
	case common.SpecialTxSetGlobalVar.Uint64():
		err = setGlobalVar(evm, s, caller)
	case common.SpecialTxAddCoinpool.Uint64():
		err = addCoinpool(evm, s, caller)
<<<<<<< HEAD
	case common.SpecialTxRevoke.Uint64():
=======
	case common.SpecialTxRegisterName.Uint64(): // 注册别名
		err = registerName(evm, s, caller)
	case common.SpecialTxTransferName.Uint64(): // 转让别名
		err = transferNameTxStatus(evm, s, caller)
	case common.SpecialTxUnsubscribeName.Uint64(): // 注销名下的别名
		err = unsubscribeNameTxStatus(evm, s, caller)
	case common.SpecialTxRevoke.Uint64(): // 撤销期权交易
>>>>>>> 2580cd26
		err = revokePromissoryNotesTx(evm, s, caller)
	case common.SpecialTxWithdrawCash.Uint64():
		err = PromissoryNotesWithdrawCash(evm, caller)
	case common.SpecialTxPublishOption.Uint64():
		err = publishOption(evm, s, caller)
	case common.SpecialTxSetOptionTxStatus.Uint64():
		err = setOptionTxStatus(evm, s, caller)
	case common.SpecialTxBuyPromissoryNotes.Uint64():
		err = buyPromissoryNotes(evm, s, caller)
	case common.SpecialTxCarriedOutPromissoryNotes.Uint64():
		err = CarriedOutPromissoryNotes(evm, s, caller)
	case common.SpecialTxTurnBuyPromissoryNotes.Uint64():
		err = turnBuyPromissoryNotes(evm, s, caller)
	default:
		err = errors.New("undefined type of special transaction")
	}

	if err != nil && common.SpecialTxSynState.Uint64() != s.Type.ToInt().Uint64() {
		log.Info(fmt.Sprintf("special transaction error: %s", err))
		log.Info(fmt.Sprintf("special transaction param：%s", string(input)))
	}
	return err
}

func registerName(evm *EVM, s types.SpecialTxInput, caller common.Address) error {
	if err := CheckSetNameTxStatus(caller, s, (*evm).StateDB); err != nil {
		return err
	}

	err := (*evm).StateDB.SetNameAccount(s.Message, caller)
	if err != nil {
		return err
	}

	var name types.AccountName
	name.SetString(s.Message)
	priceBig := name.GetBigPrice()

	(*evm).StateDB.SubBalance(caller, priceBig)
	OfficialAddress := common.HexToAddress(evm.chainConfig.Genaro.OfficialAddress)
	(*evm).StateDB.AddBalance(OfficialAddress, priceBig)

	return nil
}

func transferNameTxStatus(evm *EVM, s types.SpecialTxInput, caller common.Address) error {
	if err := CheckTransferNameTxStatus(caller, s, (*evm).StateDB); err != nil {
		return err
	}

	transferTarget := common.HexToAddress(s.Address)
	err := (*evm).StateDB.SetNameAccount(s.Message, transferTarget)
	if err != nil {
		return err
	}

	return nil
}

func unsubscribeNameTxStatus(evm *EVM, s types.SpecialTxInput, caller common.Address) error {
	if err := CheckUnsubscribeNameTxStatus(caller, s, (*evm).StateDB); err != nil {
		return err
	}

	err := (*evm).StateDB.SetNameAccount(s.Message, common.Address{})
	if err != nil {
		return err
	}

	return nil
}

func setOptionTxStatus(evm *EVM, s types.SpecialTxInput, caller common.Address) error {
	if err := CheckSetOptionTxStatus(caller, s, (*evm).StateDB, (*evm).chainConfig.Genaro.OptionTxMemorySize); err != nil {
		return err
	}

	optionTxMemorySize := (*evm).chainConfig.Genaro.OptionTxMemorySize

	(*evm).StateDB.SetTxStatusInOptionTxTable(s.OrderId, s.IsSell, optionTxMemorySize)

	return nil
}

func publishOption(evm *EVM, s types.SpecialTxInput, caller common.Address) error {
	if err := CheckPublishOption(caller, s, (*evm).StateDB, (*evm).BlockNumber); err != nil {
		return err
	}
	var promissoryNote types.PromissoryNote
	promissoryNote.RestoreBlock = s.RestoreBlock
	promissoryNote.Num = s.TxNum

	optionHash := types.GenOptionTxHash(caller, (*evm).StateDB.GetNonce(caller))
	optionTxMemorySize := (*evm).chainConfig.Genaro.OptionTxMemorySize

	if (*evm).StateDB.DelPromissoryNote(caller, promissoryNote) {
		var promissoryNotesOptionTx types.PromissoryNotesOptionTx
		promissoryNotesOptionTx.TxNum = s.TxNum
		promissoryNotesOptionTx.RestoreBlock = s.RestoreBlock
		promissoryNotesOptionTx.PromissoryNotesOwner = caller
		promissoryNotesOptionTx.IsSell = true
		promissoryNotesOptionTx.PromissoryNoteTxPrice = s.PromissoryNoteTxPrice.ToInt()
		promissoryNotesOptionTx.OptionPrice = s.OptionPrice.ToInt()
		(*evm).StateDB.AddTxInOptionTxTable(optionHash, promissoryNotesOptionTx, optionTxMemorySize)
	}

	return nil
}

func revokePromissoryNotesTx(evm *EVM, s types.SpecialTxInput, caller common.Address) error {
	if err := CheckPromissoryNoteRevoke(caller, s, (*evm).StateDB, (*evm).BlockNumber, (*evm).chainConfig.Genaro.OptionTxMemorySize); err != nil {
		return err
	}

	optionTxMemorySize := (*evm).chainConfig.Genaro.OptionTxMemorySize

	optionTxTable := (*evm).StateDB.GetOptionTxTable(s.OrderId, optionTxMemorySize)
	promissoryNotesOptionTx := (*optionTxTable)[s.OrderId]

	if (*evm).StateDB.DelTxInOptionTxTable(s.OrderId, optionTxMemorySize) {
		var promissoryNote types.PromissoryNote
		promissoryNote.Num = promissoryNotesOptionTx.TxNum
		promissoryNote.RestoreBlock = promissoryNotesOptionTx.RestoreBlock
		(*evm).StateDB.AddPromissoryNote(caller, promissoryNote)
	}

	return nil
}

func delAccountInForbidBackStakeList(evm *EVM, s types.SpecialTxInput, caller common.Address) error {
	if err := CheckDelAccountInForbidBackStakeListTx(caller, s, (*evm).StateDB, evm.chainConfig.Genaro); err != nil {
		return err
	}
	account := common.HexToAddress(s.Address)
	ok := (*evm).StateDB.DelAccountInForbidBackStakeList(account)
	if !ok {
		return errors.New("Delete Account In Forbid BackStake List failed")
	}
	return nil
}

func addAccountInForbidBackStakeList(evm *EVM, s types.SpecialTxInput, caller common.Address) error {
	if err := CheckAddAccountInForbidBackStakeListTx(caller, s, (*evm).StateDB, evm.chainConfig.Genaro); err != nil {
		return err
	}
	account := common.HexToAddress(s.Address)
	ok := (*evm).StateDB.AddAccountInForbidBackStakeList(account)
	if !ok {
		return errors.New("Add Account In Forbid BackStake List failed")
	}
	return nil
}

func unbindNode(evm *EVM, s types.SpecialTxInput, caller common.Address) error {
	existNodes := (*evm).StateDB.GetStorageNodes(caller)
	if err := CheckUnbindNodeTx(caller, s, existNodes); err != nil {
		return err
	}

	var err error = nil
	err = (*evm).StateDB.UnbindNode(caller, s.NodeID)

	if err == nil {
		node2UserAccountIndexAddress := common.StakeNode2StakeAddress
		(*evm).StateDB.UbindNode2Address(node2UserAccountIndexAddress, s.NodeID)
	}

	return nil
}

func accountBinding(evm *EVM, s types.SpecialTxInput, caller common.Address) error {
	err := CheckAccountBindingTx(caller, s, (*evm).StateDB)
	if err != nil {
		return err
	}

	mainAddr := common.HexToAddress(s.Address)
	subAddr := common.HexToAddress(s.Message)
	if !(*evm).StateDB.UpdateAccountBinding(mainAddr, subAddr) {
		return errors.New("binding failed")
	}

	if !(*evm).StateDB.DelCandidate(subAddr) {
		return errors.New("DelCandidate failed")
	}

	return nil
}

func accountCancelBinding(evm *EVM, s types.SpecialTxInput, caller common.Address) error {
	t, err := CheckAccountCancelBindingTx(caller, s, (*evm).StateDB)
	if err != nil {
		return err
	}

	switch t {
	case 1:
		subAccounts := (*evm).StateDB.DelMainAccountBinding(caller)
		for _, subAccount := range subAccounts {
			(*evm).StateDB.AddCandidate(subAccount)
		}
	case 2:
		ok := (*evm).StateDB.DelSubAccountBinding(caller)
		if ok {
			(*evm).StateDB.AddCandidate(caller)
		}
	case 3:
		subAddr := common.HexToAddress(s.Address)
		ok := (*evm).StateDB.DelSubAccountBinding(subAddr)
		if ok {
			(*evm).StateDB.AddCandidate(subAddr)
		}
	default:
		return errors.New("Account Cancel Binding failed")
	}
	return nil
}

func genaroPriceRegulation(evm *EVM, s types.SpecialTxInput, caller common.Address) error {
	if err := CheckPriceRegulation(caller, s); err != nil {
		return err
	}

	if caller != common.GenaroPriceAddress {
		return errors.New("caller address of this transaction is not invalid")
	}

	if s.StakeValuePerNode != nil {
		if ok := (*evm).StateDB.UpdateStakePerNodePrice(caller, s.StakeValuePerNode); !ok {
			return errors.New("update the price of stakePerNode fail")
		}
	}

	if s.BucketApplyGasPerGPerDay != nil {
		if ok := (*evm).StateDB.UpdateBucketApplyPrice(caller, s.BucketApplyGasPerGPerDay); !ok {
			return errors.New("update the price of bucketApply fail")
		}
	}

	if s.TrafficApplyGasPerG != nil {
		if ok := (*evm).StateDB.UpdateTrafficApplyPrice(caller, s.TrafficApplyGasPerG); !ok {
			return errors.New("update the price of trafficApply fail")
		}
	}

	if s.OneDayMortgageGes != nil {
		if ok := (*evm).StateDB.UpdateOneDayGesCost(caller, s.OneDayMortgageGes); !ok {
			return errors.New("update the price of OneDayGesCost fail")
		}
	}

	if s.OneDaySyncLogGsaCost != nil {
		if ok := (*evm).StateDB.UpdateOneDaySyncLogGsaCost(caller, s.OneDaySyncLogGsaCost); !ok {
			return errors.New("update the price of OneDaySyncLogGsaCost fail")
		}
	}

	return nil
}

func addCoinpool(evm *EVM, s types.SpecialTxInput, caller common.Address) error {
	if err := CheckAddCoinpool(caller, s, (*evm).StateDB); err != nil {
		return err
	}
	rewardsValues := (*evm).StateDB.GetRewardsValues()
	rewardsValues.SurplusCoin.Add(rewardsValues.SurplusCoin, s.AddCoin.ToInt())
	ok := (*evm).StateDB.SetRewardsValues(*rewardsValues)
	if ok {
		(*evm).StateDB.SubBalance(caller, s.AddCoin.ToInt())
		return nil
	}
	return errors.New("addCoinpool fail")
}

func setGlobalVar(evm *EVM, s types.SpecialTxInput, caller common.Address) error {
	if err := CheckSetGlobalVar(caller, s, evm.chainConfig.Genaro); err != nil {
		return err
	}
	genaroPrice := (*evm).StateDB.GetGenaroPrice()
	if s.StorageRewardsRatio != 0 {
		genaroPrice.StorageRewardsRatio = s.StorageRewardsRatio
	}
	if s.CoinRewardsRatio != 0 {
		genaroPrice.CoinRewardsRatio = s.CoinRewardsRatio
	}
	if s.RatioPerYear != 0 {
		genaroPrice.RatioPerYear = s.RatioPerYear
	}
	if s.BackStackListMax != 0 {
		genaroPrice.BackStackListMax = s.BackStackListMax
	}
	if s.CommitteeMinStake != 0 {
		genaroPrice.CommitteeMinStake = s.CommitteeMinStake
	}
	if s.MinStake != 0 {
		genaroPrice.MinStake = s.MinStake
	}
	if s.MaxBinding != 0 {
		genaroPrice.MaxBinding = s.MaxBinding
	}
	if len(s.SynStateAccount) > 0 {
		genaroPrice.SynStateAccount = s.SynStateAccount
	}

	if len(s.HeftAccount) > 0 {
		genaroPrice.HeftAccount = s.HeftAccount
	}

	if len(s.BindingAccount) > 0 {
		genaroPrice.BindingAccount = s.BindingAccount
	}

	ok := (*evm).StateDB.SetGenaroPrice(*genaroPrice)
	if !ok {
		return errors.New("setGlobalVar fail")
	}
	return nil
}

func SynState(evm *EVM, s types.SpecialTxInput, caller common.Address) error {
	err := CheckSynStateTx(caller, (*evm).StateDB)
	if err != nil {
		return err
	}
	lastSynState := (*evm).StateDB.GetLastSynState()
	blockHash := common.HexToHash(s.Message)
	blockNum, ok := lastSynState.LastRootStates[blockHash]
	if ok {
		(*evm).StateDB.SetLastSynBlock(blockNum, blockHash)
		return nil
	} else {
		return errors.New("SynState fail")
	}
}

func userBackStake(evm *EVM, caller common.Address) error {
	err := CheckBackStakeTx(caller, (*evm).StateDB)
	if err != nil {
		return err
	}

	var backStake = common.AlreadyBackStake{
		Addr:            caller,
		BackBlockNumber: evm.BlockNumber.Uint64(),
	}
	ok := (*evm).StateDB.AddAlreadyBackStack(backStake)
	if !ok {
		return errors.New("userBackStake fail")
	}
	ok = (*evm).StateDB.DelCandidate(caller)
	if !ok {
		return errors.New("DelCandidate fail")
	}
	return nil
}

func userPunishment(evm *EVM, s types.SpecialTxInput, caller common.Address) error {

	if err := CheckPunishmentTx(caller, s, evm.StateDB, evm.chainConfig.Genaro); err != nil {
		return err
	}
	adress := common.HexToAddress(s.Address)
	var actualPunishment uint64
	var ok bool
	if ok, actualPunishment = (*evm).StateDB.DeleteStake(adress, s.Stake, evm.BlockNumber.Uint64()); !ok {
		return errors.New("delete user's stake fail")
	}
	amount := new(big.Int).Mul(common.BaseCompany, new(big.Int).SetUint64(actualPunishment))
	OfficialAddress := common.HexToAddress(evm.chainConfig.Genaro.OfficialAddress)
	(*evm).StateDB.AddBalance(OfficialAddress, amount)
	return nil
}

func UnlockSharedKey(evm *EVM, s types.SpecialTxInput, caller common.Address) error {
	if err := CheckUnlockSharedKeyParameter(s, (*evm).StateDB, caller); nil != err {
		return err
	}
	if !(*evm).StateDB.UnlockSharedKey(caller, s.SynchronizeShareKey.ShareKeyId) {
		return errors.New("update  chain UnlockSharedKey fail")
	}
	return nil
}

func SynchronizeShareKey(evm *EVM, s types.SpecialTxInput, caller common.Address) error {
	if err := CheckSynchronizeShareKeyParameter(s, evm.StateDB, evm.chainConfig.Genaro); err != nil {
		return err
	}
	s.SynchronizeShareKey.Status = 0
	s.SynchronizeShareKey.FromAccount = caller
	if !(*evm).StateDB.SynchronizeShareKey(s.SynchronizeShareKey.RecipientAddress, s.SynchronizeShareKey) {
		return errors.New("update  chain SynchronizeShareKey fail")
	}
	return nil
}

func updateFileShareSecretKey(evm *EVM, s types.SpecialTxInput, caller common.Address) error {
	if err := CheckSyncFileSharePublicKeyTx(s, evm.StateDB, evm.chainConfig.Genaro); nil != err {
		return err
	}
	adress := common.HexToAddress(s.Address)
	if !(*evm).StateDB.UpdateFileSharePublicKey(adress, s.FileSharePublicKey) {
		return errors.New("update user's public key fail")
	}
	return nil
}

func updateStakeNode(evm *EVM, s types.SpecialTxInput, caller common.Address) error {

	if err := CheckSyncNodeTx(caller, s, (*evm).StateDB); nil != err {
		return err
	}

	var err error = nil
	err = (*evm).StateDB.SyncStakeNode(caller, s.NodeID)

	if err == nil {
		node2UserAccountIndexAddress := common.StakeNode2StakeAddress
		(*evm).StateDB.SyncNode2Address(node2UserAccountIndexAddress, s.NodeID, caller.String())
	}

	return err
}

func SpecialTxTypeSyncSidechainStatus(evm *EVM, s types.SpecialTxInput, caller common.Address) error {
	if err := CheckSpecialTxTypeSyncSidechainStatusParameter(s, caller, evm.StateDB, evm.chainConfig.Genaro); nil != err {
		return err
	}

	restlt, flag := (*evm).StateDB.SpecialTxTypeSyncSidechainStatus(s.SpecialTxTypeMortgageInit.FromAccount, s.SpecialTxTypeMortgageInit)
	if false == flag {
		return errors.New("update cross chain SpecialTxTypeMortgageInit fail")
	}
	for k, v := range restlt {
		(*evm).StateDB.AddBalance(k, v)
	}
	return nil
}

func specialTxTypeMortgageInit(evm *EVM, s types.SpecialTxInput, caller common.Address) error {
	if err := CheckspecialTxTypeMortgageInitParameter(s, caller); nil != err {
		return errors.New("update  chain SpecialTxTypeMortgageInit fail")
	}
	sumMortgageTable := new(big.Int)
	mortgageTable := s.SpecialTxTypeMortgageInit.MortgageTable
	if len(mortgageTable) > 8 {
		return errors.New("update  chain SpecialTxTypeMortgageInit fail")
	}
	zero := big.NewInt(0)
	for _, v := range mortgageTable {
		if v.ToInt().Cmp(zero) < 0 {
			return errors.New("update  chain SpecialTxTypeMortgageInit fail")
		}
		sumMortgageTable = sumMortgageTable.Add(sumMortgageTable, v.ToInt())
	}
	s.SpecialTxTypeMortgageInit.MortgagTotal = sumMortgageTable
	if !(*evm).StateDB.SpecialTxTypeMortgageInit(caller, s.SpecialTxTypeMortgageInit) {
		return errors.New("update  chain SpecialTxTypeMortgageInit fail")
	}
	if s.SpecialTxTypeMortgageInit.TimeLimit.ToInt().Cmp(zero) < 0 {
		return errors.New("update  chain SpecialTxTypeMortgageInit fail")
	}
	temp := s.SpecialTxTypeMortgageInit.TimeLimit.ToInt().Mul(s.SpecialTxTypeMortgageInit.TimeLimit.ToInt(), big.NewInt(int64(len(mortgageTable))))
	timeLimitGas := temp.Mul(temp, (*evm).StateDB.GetOneDayGesCost())

	sumMortgageTable.Add(sumMortgageTable, timeLimitGas)
	(*evm).StateDB.SubBalance(caller, sumMortgageTable)

	OfficialAddress := common.HexToAddress(evm.chainConfig.Genaro.OfficialAddress)
	(*evm).StateDB.AddBalance(OfficialAddress, timeLimitGas)
	return nil
}

func bucketSupplement(evm *EVM, s types.SpecialTxInput, caller common.Address) error {
	if err := CheckBucketSupplement(s, (*evm).StateDB, (*evm).chainConfig.Genaro); err != nil {
		return err
	}

	address := common.HexToAddress(s.Address)
	bucketsMap, _ := (*evm).StateDB.GetBuckets(address)
	currentPrice := (*evm).StateDB.GetGenaroPrice()
	currentCost := s.SpecialCost(currentPrice, bucketsMap)
	totalGas := new(big.Int).Set(&currentCost)
	log.Info(fmt.Sprintf("evm bucketSupplement cost:%s", totalGas.String()))

	// Fail if we're trying to use more than the available balance
	if !evm.Context.CanTransfer(evm.StateDB, caller, totalGas) {
		return ErrInsufficientBalance
	}

	var bucket types.BucketPropertie
	b, _ := bucketsMap[s.BucketID]
	bucketInDb := b.(types.BucketPropertie)

	bucket.BucketId = bucketInDb.BucketId
	bucket.Backup = bucketInDb.Backup
	bucket.TimeStart = bucketInDb.TimeStart
	bucket.Size = bucketInDb.Size + s.Size
	bucket.TimeEnd = bucketInDb.TimeEnd + s.Duration

	if (*evm).StateDB.UpdateBucket(address, bucket) {
		(*evm).StateDB.SubBalance(caller, totalGas)
		OfficialAddress := common.HexToAddress(evm.chainConfig.Genaro.OfficialAddress)
		(*evm).StateDB.AddBalance(OfficialAddress, totalGas)
	}
	return nil
}

func updateStorageProperties(evm *EVM, s types.SpecialTxInput, caller common.Address) error {
	if err := CheckApplyBucketTx(s, evm.StateDB, (*evm).chainConfig.Genaro); err != nil {
		return err
	}
	adress := common.HexToAddress(s.Address)

	currentPrice := (*evm).StateDB.GetGenaroPrice()
	currentCost := s.SpecialCost(currentPrice, nil)
	totalGas := new(big.Int).Set(&currentCost)
	log.Info(fmt.Sprintf("evm bucketApply cost:%s", totalGas.String()))

	// Fail if we're trying to use more than the available balance
	if !evm.Context.CanTransfer(evm.StateDB, caller, totalGas) {
		return ErrInsufficientBalance
	}

	for _, b := range s.Buckets {
		bucketId := b.BucketId
		if len(bucketId) != 64 {
			return errors.New("the length of bucketId must be 64")
		}

		if b.TimeStart >= b.TimeEnd {
			return errors.New("endTime must larger then startTime")
		}

		if !(*evm).StateDB.UpdateBucketProperties(adress, bucketId, b.Size, b.Backup, b.TimeStart, b.TimeEnd) {
			return errors.New("update user's bucket fail")
		}
	}

	(*evm).StateDB.SubBalance(caller, totalGas)
	OfficialAddress := common.HexToAddress(evm.chainConfig.Genaro.OfficialAddress)
	(*evm).StateDB.AddBalance(OfficialAddress, totalGas)

	return nil
}

func updateHeft(evm *EVM, s types.SpecialTxInput, caller common.Address) error {
	if err := CheckSyncHeftTx(caller, s, evm.StateDB, evm.chainConfig.Genaro); err != nil {
		return err
	}

	adress := common.HexToAddress(s.Address)
	if !(evm.StateDB).UpdateHeft(adress, s.Heft, evm.BlockNumber.Uint64()) {
		return errors.New("update user's heft fail")
	}
	return nil
}

func updateTraffic(evm *EVM, s types.SpecialTxInput, caller common.Address) error {

	if err := CheckTrafficTx(s, evm.StateDB, evm.chainConfig.Genaro); err != nil {
		return err
	}

	adress := common.HexToAddress(s.Address)

	currentPrice := (*evm).StateDB.GetGenaroPrice()
	currentCost := s.SpecialCost(currentPrice, nil)
	totalGas := new(big.Int).Set(&currentCost)
	log.Info(fmt.Sprintf("evm trafficApply cost:%s", totalGas.String()))

	// Fail if we're trying to use more than the available balance
	if !evm.Context.CanTransfer(evm.StateDB, caller, totalGas) {
		return ErrInsufficientBalance
	}

	if !(*evm).StateDB.UpdateTraffic(adress, s.Traffic) {
		return errors.New("update user's teraffic fail")
	}

	(*evm).StateDB.SubBalance(caller, totalGas)
	OfficialAddress := common.HexToAddress(evm.chainConfig.Genaro.OfficialAddress)
	(*evm).StateDB.AddBalance(OfficialAddress, totalGas)

	return nil
}

func updateStake(evm *EVM, s types.SpecialTxInput, caller common.Address) error {
	if err := CheckStakeTx(s, evm.StateDB, evm.chainConfig.Genaro); err != nil {
		return err
	}

	// the unit of stake is GNX， one stake means one GNX
	currentCost := s.SpecialCost(nil, nil)
	amount := new(big.Int).Set(&currentCost)

	// judge if there is enough balance to stake（balance must larger than stake value)
	if !evm.Context.CanTransfer(evm.StateDB, caller, amount) {
		return ErrInsufficientBalance
	}

	adress := common.HexToAddress(s.Address)
	if !(*evm).StateDB.UpdateStake(adress, s.Stake, evm.BlockNumber.Uint64()) {
		return errors.New("update sentinel's stake fail")

	}
	// 加入候选名单
	if !(*evm).StateDB.AddCandidate(adress) {
		return errors.New("add candidate fail")
	}
	(*evm).StateDB.SubBalance(caller, amount)
	return nil
}

func PromissoryNotesWithdrawCash(evm *EVM, caller common.Address) error {
	blockNumber := evm.BlockNumber.Uint64()
	withdrawCashNum := (*evm).StateDB.PromissoryNotesWithdrawCash(caller, blockNumber)
	if withdrawCashNum <= 0 {
		return errors.New("WithdrawCash error")
	}
	promissoryPrice := big.NewInt(int64(evm.chainConfig.Genaro.PromissoryNotePrice * withdrawCashNum))
	promissoryPrice.Mul(promissoryPrice, common.BaseCompany)
	(*evm).StateDB.AddBalance(caller, promissoryPrice)
	return nil
}

func buyPromissoryNotes(evm *EVM, s types.SpecialTxInput, caller common.Address) error {

	optionTxMemorySize := (*evm).chainConfig.Genaro.OptionTxMemorySize

	result := (*evm).StateDB.BuyPromissoryNotes(s.OrderId, caller, optionTxMemorySize)
	if result.TxNum > 0 {
		//result.OptionPrice.Mul(result.OptionPrice,big.NewInt(int64(result.TxNum)))
		//result.OptionPrice.Mul(result.OptionPrice,common.BaseCompany)
		(*evm).StateDB.AddBalance(result.PromissoryNotesOwner, result.OptionPrice)
		(*evm).StateDB.SubBalance(caller, result.OptionPrice)
	}
	return nil
}

func CarriedOutPromissoryNotes(evm *EVM, s types.SpecialTxInput, caller common.Address) error {

	optionTxMemorySize := (*evm).chainConfig.Genaro.OptionTxMemorySize

	result := (*evm).StateDB.CarriedOutPromissoryNotes(s.OrderId, caller, optionTxMemorySize)
	if result.TxNum > 0 {
		result.PromissoryNoteTxPrice.Mul(result.PromissoryNoteTxPrice, big.NewInt(int64(result.TxNum)))
		//result.PromissoryNoteTxPrice.Mul(result.PromissoryNoteTxPrice,common.BaseCompany)
		(*evm).StateDB.AddBalance(result.PromissoryNotesOwner, result.OptionPrice)
		(*evm).StateDB.SubBalance(caller, result.OptionPrice)
	}
	return nil
}

func turnBuyPromissoryNotes(evm *EVM, s types.SpecialTxInput, caller common.Address) error {

	optionTxMemorySize := (*evm).chainConfig.Genaro.OptionTxMemorySize

	result := (*evm).StateDB.TurnBuyPromissoryNotes(s.OrderId, s.OptionPrice, caller, optionTxMemorySize)
	if false == result {
		errors.New("update error")
	}
	return nil
}

// CallCode executes the contract associated with the addr with the given input
// as parameters. It also handles any necessary value transfer required and takes
// the necessary steps to create accounts and reverses the state in case of an
// execution error or failed value transfer.
//
// CallCode differs from Call in the sense that it executes the given address'
// code with the caller as context.
func (evm *EVM) CallCode(caller ContractRef, addr common.Address, input []byte, gas uint64, value *big.Int) (ret []byte, leftOverGas uint64, err error) {
	if evm.vmConfig.NoRecursion && evm.depth > 0 {
		return nil, gas, nil
	}

	// Fail if we're trying to execute above the call depth limit
	if evm.depth > int(params.CallCreateDepth) {
		return nil, gas, ErrDepth
	}
	// Fail if we're trying to transfer more than the available balance
	if !evm.CanTransfer(evm.StateDB, caller.Address(), value) {
		return nil, gas, ErrInsufficientBalance
	}

	var (
		snapshot = evm.StateDB.Snapshot()
		to       = AccountRef(caller.Address())
	)
	// initialise a new contract and set the code that is to be used by the
	// EVM. The contract is a scoped environment for this execution context
	// only.
	contract := NewContract(caller, to, value, gas)
	contract.SetCallCode(&addr, evm.StateDB.GetCodeHash(addr), evm.StateDB.GetCode(addr))

	ret, err = run(evm, contract, input)
	if err != nil {
		evm.StateDB.RevertToSnapshot(snapshot)
		if err != errExecutionReverted {
			contract.UseGas(contract.Gas)
		}
	}
	return ret, contract.Gas, err
}

// DelegateCall executes the contract associated with the addr with the given input
// as parameters. It reverses the state in case of an execution error.
//
// DelegateCall differs from CallCode in the sense that it executes the given address'
// code with the caller as context and the caller is set to the caller of the caller.
func (evm *EVM) DelegateCall(caller ContractRef, addr common.Address, input []byte, gas uint64) (ret []byte, leftOverGas uint64, err error) {
	if evm.vmConfig.NoRecursion && evm.depth > 0 {
		return nil, gas, nil
	}
	// Fail if we're trying to execute above the call depth limit
	if evm.depth > int(params.CallCreateDepth) {
		return nil, gas, ErrDepth
	}

	var (
		snapshot = evm.StateDB.Snapshot()
		to       = AccountRef(caller.Address())
	)

	// Initialise a new contract and make initialise the delegate values
	contract := NewContract(caller, to, nil, gas).AsDelegate()
	contract.SetCallCode(&addr, evm.StateDB.GetCodeHash(addr), evm.StateDB.GetCode(addr))

	ret, err = run(evm, contract, input)
	if err != nil {
		evm.StateDB.RevertToSnapshot(snapshot)
		if err != errExecutionReverted {
			contract.UseGas(contract.Gas)
		}
	}
	return ret, contract.Gas, err
}

// StaticCall executes the contract associated with the addr with the given input
// as parameters while disallowing any modifications to the state during the call.
// Opcodes that attempt to perform such modifications will result in exceptions
// instead of performing the modifications.
func (evm *EVM) StaticCall(caller ContractRef, addr common.Address, input []byte, gas uint64) (ret []byte, leftOverGas uint64, err error) {
	if evm.vmConfig.NoRecursion && evm.depth > 0 {
		return nil, gas, nil
	}
	// Fail if we're trying to execute above the call depth limit
	if evm.depth > int(params.CallCreateDepth) {
		return nil, gas, ErrDepth
	}
	// Make sure the readonly is only set if we aren't in readonly yet
	// this makes also sure that the readonly flag isn't removed for
	// child calls.
	if !evm.interpreter.readOnly {
		evm.interpreter.readOnly = true
		defer func() { evm.interpreter.readOnly = false }()
	}

	var (
		to       = AccountRef(addr)
		snapshot = evm.StateDB.Snapshot()
	)
	// Initialise a new contract and set the code that is to be used by the
	// EVM. The contract is a scoped environment for this execution context
	// only.
	contract := NewContract(caller, to, new(big.Int), gas)
	contract.SetCallCode(&addr, evm.StateDB.GetCodeHash(addr), evm.StateDB.GetCode(addr))

	// When an error was returned by the EVM or when setting the creation code
	// above we revert to the snapshot and consume any gas remaining. Additionally
	// when we're in Homestead this also counts for code storage gas errors.
	ret, err = run(evm, contract, input)
	if err != nil {
		evm.StateDB.RevertToSnapshot(snapshot)
		if err != errExecutionReverted {
			contract.UseGas(contract.Gas)
		}
	}
	return ret, contract.Gas, err
}

// Create creates a new contract using code as deployment code.
func (evm *EVM) Create(caller ContractRef, code []byte, gas uint64, value *big.Int) (ret []byte, contractAddr common.Address, leftOverGas uint64, err error) {

	// Depth check execution. Fail if we're trying to execute above the
	// limit.
	if evm.depth > int(params.CallCreateDepth) {
		return nil, common.Address{}, gas, ErrDepth
	}
	if !evm.CanTransfer(evm.StateDB, caller.Address(), value) {
		return nil, common.Address{}, gas, ErrInsufficientBalance
	}
	// Ensure there's no existing contract already at the designated address
	nonce := evm.StateDB.GetNonce(caller.Address())
	evm.StateDB.SetNonce(caller.Address(), nonce+1)

	contractAddr = crypto.CreateAddress(caller.Address(), nonce)
	contractHash := evm.StateDB.GetCodeHash(contractAddr)
	if evm.StateDB.GetNonce(contractAddr) != 0 || (contractHash != (common.Hash{}) && contractHash != emptyCodeHash) {
		return nil, common.Address{}, 0, ErrContractAddressCollision
	}
	// Create a new account on the state
	snapshot := evm.StateDB.Snapshot()
	evm.StateDB.CreateAccount(contractAddr)
	if evm.ChainConfig().IsEIP158(evm.BlockNumber) {
		evm.StateDB.SetNonce(contractAddr, 1)
	}
	evm.Transfer(evm.StateDB, caller.Address(), contractAddr, value)

	// initialise a new contract and set the code that is to be used by the
	// EVM. The contract is a scoped environment for this execution context
	// only.
	contract := NewContract(caller, AccountRef(contractAddr), value, gas)
	contract.SetCallCode(&contractAddr, crypto.Keccak256Hash(code), code)

	if evm.vmConfig.NoRecursion && evm.depth > 0 {
		return nil, contractAddr, gas, nil
	}

	if evm.vmConfig.Debug && evm.depth == 0 {
		evm.vmConfig.Tracer.CaptureStart(caller.Address(), contractAddr, true, code, gas, value)
	}
	start := time.Now()

	ret, err = run(evm, contract, nil)

	// check whether the max code size has been exceeded
	maxCodeSizeExceeded := evm.ChainConfig().IsEIP158(evm.BlockNumber) && len(ret) > params.MaxCodeSize
	// if the contract creation ran successfully and no errors were returned
	// calculate the gas required to store the code. If the code could not
	// be stored due to not enough gas set an error and let it be handled
	// by the error checking condition below.
	if err == nil && !maxCodeSizeExceeded {
		createDataGas := uint64(len(ret)) * params.CreateDataGas
		if contract.UseGas(createDataGas) {
			evm.StateDB.SetCode(contractAddr, ret)
		} else {
			err = ErrCodeStoreOutOfGas
		}
	}

	// When an error was returned by the EVM or when setting the creation code
	// above we revert to the snapshot and consume any gas remaining. Additionally
	// when we're in homestead this also counts for code storage gas errors.
	if maxCodeSizeExceeded || (err != nil && (evm.ChainConfig().IsHomestead(evm.BlockNumber) || err != ErrCodeStoreOutOfGas)) {
		evm.StateDB.RevertToSnapshot(snapshot)
		if err != errExecutionReverted {
			contract.UseGas(contract.Gas)
		}
	}
	// Assign err if contract code size exceeds the max while the err is still empty.
	if maxCodeSizeExceeded && err == nil {
		err = errMaxCodeSizeExceeded
	}
	if evm.vmConfig.Debug && evm.depth == 0 {
		evm.vmConfig.Tracer.CaptureEnd(ret, gas-contract.Gas, time.Since(start), err)
	}
	return ret, contractAddr, contract.Gas, err
}

// ChainConfig returns the environment's chain configuration
func (evm *EVM) ChainConfig() *params.ChainConfig { return evm.chainConfig }

// Interpreter returns the EVM interpreter
func (evm *EVM) Interpreter() *Interpreter { return evm.interpreter }<|MERGE_RESOLUTION|>--- conflicted
+++ resolved
@@ -219,7 +219,6 @@
 
 func dispatchHandler(evm *EVM, caller common.Address, input []byte) error {
 	var err error
-	// 解析数据
 	var s types.SpecialTxInput
 	err = json.Unmarshal(input, &s)
 	if err != nil {
@@ -270,17 +269,13 @@
 		err = setGlobalVar(evm, s, caller)
 	case common.SpecialTxAddCoinpool.Uint64():
 		err = addCoinpool(evm, s, caller)
-<<<<<<< HEAD
+	case common.SpecialTxRegisterName.Uint64():
+		err = registerName(evm, s, caller)
+	case common.SpecialTxTransferName.Uint64():
+		err = transferNameTxStatus(evm, s, caller)
+	case common.SpecialTxUnsubscribeName.Uint64():
+		err = unsubscribeNameTxStatus(evm, s, caller)
 	case common.SpecialTxRevoke.Uint64():
-=======
-	case common.SpecialTxRegisterName.Uint64(): // 注册别名
-		err = registerName(evm, s, caller)
-	case common.SpecialTxTransferName.Uint64(): // 转让别名
-		err = transferNameTxStatus(evm, s, caller)
-	case common.SpecialTxUnsubscribeName.Uint64(): // 注销名下的别名
-		err = unsubscribeNameTxStatus(evm, s, caller)
-	case common.SpecialTxRevoke.Uint64(): // 撤销期权交易
->>>>>>> 2580cd26
 		err = revokePromissoryNotesTx(evm, s, caller)
 	case common.SpecialTxWithdrawCash.Uint64():
 		err = PromissoryNotesWithdrawCash(evm, caller)
