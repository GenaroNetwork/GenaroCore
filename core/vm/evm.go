--- conflicted
+++ resolved
@@ -297,12 +297,7 @@
 		return err
 	}
 
-<<<<<<< HEAD
 	(*evm).StateDB.SetTxStatusInOptionTxTable(s.OrderId, s.IsSell)
-=======
-	hashId := s.OrderId
-	(*evm).StateDB.SetTxStatusInOptionTxTable(hashId, s.IsSell)
->>>>>>> c1ce09bd
 
 	return nil
 }
@@ -335,14 +330,10 @@
 	if err := CheckDelAccountInForbidBackStakeListTx(caller, s, (*evm).StateDB); err != nil {
 		return err
 	}
+
 	//从交易中心移除本次交易并将期权还原到用户账户中
 	optionTxTable := (*evm).StateDB.GetOptionTxTable()
-<<<<<<< HEAD
 	promissoryNotesOptionTx := (*optionTxTable)[s.OrderId]
-=======
-	hashId := s.OrderId
-	promissoryNotesOptionTx := (*optionTxTable)[hashId]
->>>>>>> c1ce09bd
 
 	if (*evm).StateDB.DelTxInOptionTxTable(s.OrderId) {
 		var promissoryNote types.PromissoryNote
