--- conflicted
+++ resolved
@@ -22,6 +22,8 @@
 	"time"
 	"encoding/json"
 	"errors"
+
+
 	"github.com/GenaroNetwork/Genaro-Core/common"
 	"github.com/GenaroNetwork/Genaro-Core/crypto"
 	"github.com/GenaroNetwork/Genaro-Core/params"
@@ -227,12 +229,7 @@
 		if caller != common.SyncHeftAddress {
 			return errors.New("current caller addrss has no permission on this operation")
 		}
-<<<<<<< HEAD
 		err = updateHeft(&evm.StateDB, s, evm.BlockNumber.Uint64())
-		*sentinelHeft = *sentinelHeft + 1
-=======
-		err = updateHeft(&evm.StateDB, s)
->>>>>>> 45eb22ec
 
 	case common.SpecialTxTypeSpaceApply.Uint64(): // 申请存储空间
 		err = updateStorageProperties(evm, s, caller)
