--- conflicted
+++ resolved
@@ -533,16 +533,9 @@
 	return
 }
 
-<<<<<<< HEAD
-func CheckAddAccountInForbidBackStakeListTx(caller common.Address, s types.SpecialTxInput, state StateDB) error {
-	if caller != common.OfficialAddress {
-=======
-// 添加禁止退注名单的交易检查
 func CheckAddAccountInForbidBackStakeListTx(caller common.Address, s types.SpecialTxInput, state StateDB, genaroConfig *params.GenaroConfig) error {
-	// 检查是否是官方账号
 	OfficialAddress := common.HexToAddress(genaroConfig.OfficialAddress)
 	if caller != OfficialAddress {
->>>>>>> 6df8bffb
 		return errors.New("caller address of this transaction is not invalid")
 	}
 	account := common.HexToAddress(s.Address)
@@ -559,16 +552,9 @@
 	return nil
 }
 
-<<<<<<< HEAD
-func CheckDelAccountInForbidBackStakeListTx(caller common.Address, s types.SpecialTxInput, state StateDB) error {
-	if caller != common.OfficialAddress {
-=======
-// 移除退注账号禁止名单的检查
 func CheckDelAccountInForbidBackStakeListTx(caller common.Address, s types.SpecialTxInput, state StateDB, genaroConfig *params.GenaroConfig) error {
-	// 检查是否是官方账号
 	OfficialAddress := common.HexToAddress(genaroConfig.OfficialAddress)
 	if caller != OfficialAddress {
->>>>>>> 6df8bffb
 		return errors.New("caller address of this transaction is not invalid")
 	}
 	account := common.HexToAddress(s.Address)
@@ -579,16 +565,9 @@
 	return nil
 }
 
-<<<<<<< HEAD
-func CheckSetGlobalVar(caller common.Address, s types.SpecialTxInput) error {
-	if caller != common.OfficialAddress {
-=======
-// 设置全局变量交易参数检查
 func CheckSetGlobalVar(caller common.Address, s types.SpecialTxInput, genaroConfig *params.GenaroConfig) error {
-	// 检查是否是官方账号
 	OfficialAddress := common.HexToAddress(genaroConfig.OfficialAddress)
 	if caller != OfficialAddress {
->>>>>>> 6df8bffb
 		return errors.New("caller address of this transaction is not invalid")
 	}
 
