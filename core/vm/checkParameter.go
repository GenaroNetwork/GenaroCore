package vm

import (
	"fmt"
	"time"
	"bytes"
	"errors"
	"math/big"
	"crypto/sha256"

	"golang.org/x/crypto/ripemd160"
	"github.com/GenaroNetwork/Genaro-Core/core/types"
	"github.com/GenaroNetwork/Genaro-Core/common"
	"github.com/GenaroNetwork/Genaro-Core/crypto"
	"github.com/GenaroNetwork/Genaro-Core/common/hexutil"
	"strings"
	"github.com/GenaroNetwork/Genaro-Core/params"
)


func isSpecialAddress(address common.Address,optionTxMemorySize uint64) bool {
	for _, v := range common.SpecialAddressList {
		if bytes.Compare(address.Bytes(), v.Bytes()) == 0{
			return  true
		}
	}
	dist := address.Sub(common.OptionTxBeginSaveAddress)
	if dist>=0 && dist<int64(optionTxMemorySize) {
		return true
	}
	return false
}

func CheckSpecialTxTypeSyncSidechainStatusParameter( s types.SpecialTxInput,caller common.Address, genaroConfig *params.GenaroConfig) error {
	if true == isSpecialAddress(s.SpecialTxTypeMortgageInit.FromAccount,genaroConfig.OptionTxMemorySize) {
		return errors.New("fromAccount error")
	}

	if caller !=  common.OfficialAddress {
		return errors.New("caller address of this transaction is not invalid")
	}

	if 64 != len(s.SpecialTxTypeMortgageInit.Dataversion) {
		return errors.New("Parameter Dataversion  error")
	}

	if 64 != len(s.SpecialTxTypeMortgageInit.FileID) {
		return errors.New("Parameter fileID  error")
	}
	if 20 != len(s.SpecialTxTypeMortgageInit.FromAccount) {
		return errors.New("Parameter fromAccount  error")
	}
	if 1 < len(s.SpecialTxTypeMortgageInit.Sidechain) {
		for k,v := range s.SpecialTxTypeMortgageInit.Sidechain{
			if 20 != len(k) {
				return errors.New("Parameter mortgage account  error")
			}
			if v.ToInt().Cmp(big.NewInt(0)) < 0 {
				return errors.New("Parameter Sidechain")
			}
		}
	} else {
		return errors.New("Parameter side chain length less than zero")
	}
	return nil
}


func CheckspecialTxTypeMortgageInitParameter( s types.SpecialTxInput,caller common.Address) error {
	var tmp  big.Int
	timeLimit := s.SpecialTxTypeMortgageInit.TimeLimit.ToInt()
	tmp.Mul(timeLimit,big.NewInt(86400))
	endTime :=  tmp.Add(&tmp,big.NewInt(s.SpecialTxTypeMortgageInit.CreateTime)).Int64()
	if s.SpecialTxTypeMortgageInit.CreateTime > s.SpecialTxTypeMortgageInit.EndTime ||
		s.SpecialTxTypeMortgageInit.CreateTime > time.Now().Unix() ||
		s.SpecialTxTypeMortgageInit.EndTime != endTime {
		return errors.New("Parameter CreateTime or EndTime  error")
	}
	if caller != s.SpecialTxTypeMortgageInit.FromAccount {
		return errors.New("Parameter FromAccount  error")
	}
	if len(s.SpecialTxTypeMortgageInit.FileID) != 64 {
		return errors.New("Parameter FileID  error")
	}
	mortgageTable := s.SpecialTxTypeMortgageInit.MortgageTable
	authorityTable := s.SpecialTxTypeMortgageInit.AuthorityTable
	if len(authorityTable) != len(mortgageTable) {
		return errors.New("Parameter authorityTable != mortgageTable  error")
	}
	for k,v := range authorityTable {
		if v < 0 || v > 3 {
			return errors.New("Parameter authority type  error")
		}
		if mortgageTable[k].ToInt().Cmp(big.NewInt(0)) < 0 {
			return errors.New("Parameter mortgage amount is less than zero")
		}
	}
	return nil
}

func CheckSynchronizeShareKeyParameter( s types.SpecialTxInput, genaroConfig *params.GenaroConfig) error {

	if true == isSpecialAddress(s.SynchronizeShareKey.RecipientAddress,genaroConfig.OptionTxMemorySize) {
		return errors.New("update  chain SynchronizeShareKey fail")
	}

	if len(s.SynchronizeShareKey.ShareKeyId) != 64 {
		return errors.New("Parameter ShareKeyId  error")
	}
	if len(s.SynchronizeShareKey.ShareKey) > 0 {
		return errors.New("Parameter ShareKey  error")
	}
	if s.SynchronizeShareKey.Shareprice.ToInt().Cmp(big.NewInt(0)) < 0 {
		return errors.New("Parameter Shareprice  is less than zero")
	}
	return nil
}

func CheckUnlockSharedKeyParameter( s types.SpecialTxInput) error {
	if len(s.SynchronizeShareKey.ShareKeyId) != 64 {
		return errors.New("Parameter ShareKeyId  error")
	}
	return nil
}

<<<<<<< HEAD
func CheckStakeTx(s types.SpecialTxInput, state StateDB) error {
=======
func CheckStakeTx(s types.SpecialTxInput, state StateDB, genaroConfig *params.GenaroConfig) error {
>>>>>>> 0f23eb6f
	if s.Address == "" {
		return errors.New("param [address] missing or can't be null string")
	}

	adress := common.HexToAddress(s.Address)
	if isSpecialAddress(adress,genaroConfig.OptionTxMemorySize){
		return errors.New("param [address] can't be special address")
	}

	genaroPrice := state.GetGenaroPrice()
	if s.Stake < genaroPrice.MinStake {
		return errors.New("value of stake must larger than MinStake")
	}

	// 判断是否已经申请了退注
	if state.IsAlreadyBackStake(adress) {
		return errors.New("account in back stake list")
	}
	return nil
}

func CheckSyncHeftTx(caller common.Address, s types.SpecialTxInput, state StateDB, genaroConfig *params.GenaroConfig) error {
	genaroPrice := state.GetGenaroPrice()
	heftAccount := common.HexToAddress(genaroPrice.HeftAccount)
	if caller != heftAccount {
		return errors.New("caller address of this transaction is not invalid")
	}

	if s.Address == "" {
		return errors.New("param [address] missing or can't be null string")
	}

	adress := common.HexToAddress(s.Address)
	if isSpecialAddress(adress,genaroConfig.OptionTxMemorySize){
		return errors.New("param [address] can't be special address")
	}

	if s.Heft <= 0 {
		return errors.New("value of heft must larger than zero")
	}

	return nil
}

<<<<<<< HEAD
func CheckApplyBucketTx(s types.SpecialTxInput) error {

=======
func CheckApplyBucketTx(s types.SpecialTxInput,genaroConfig *params.GenaroConfig) error {
>>>>>>> 0f23eb6f
	if s.Address == "" {
		return errors.New("param [address] missing or can't be null string")
	}

	adress := common.HexToAddress(s.Address)
	if isSpecialAddress(adress,genaroConfig.OptionTxMemorySize){
		return errors.New("param [address] can't be special address")
	}

	for _, v := range s.Buckets {
		if len(v.BucketId) != 64 {
			return errors.New("length of bucketId must be 64")
		}
<<<<<<< HEAD
=======

>>>>>>> 0f23eb6f
		if v.TimeStart == 0 || v.TimeEnd == 0 {
			return errors.New("param [timeEnd/timeStart] missing or can't be zero ")
		}

		if v.TimeEnd <= v.TimeStart {
			return errors.New("param timeEnd must be larger than param TimeStart")
		}

		if v.Backup == 0 {
			return errors.New("param [backup] missing or can't be zero ")
		}

		if v.Size == 0 {
			return errors.New("param [size] missing or can't be zero ")
		}
	}
	return nil
}

<<<<<<< HEAD


func CheckBucketSupplement(s types.SpecialTxInput, state StateDB) error {

	if s.Address == "" {
		return errors.New("param [address] missing or can't be null string")
	}

	if s.BucketID == "" {
		return errors.New("param [bucketId] missing or can't be null string")
	}

	if s.Size == 0 && s.Duration < 86400{
		return errors.New("param [size / duration] missing or must be larger than zero")
	}

	adress := common.HexToAddress(s.Address)
	if isSpecialAddress(adress){
		return errors.New("param [address] can't be special address")
	}

	//对应address是否存在对应buckedId的存贮空间
	buckets, _ := state.GetBuckets(adress)
	if buckets == nil {
		return errors.New("the user does not have the bucket corresponding to the bucketId")
	}

	if b, ok := buckets[s.BucketID]; ok {
		bucketInDb := b.(types.BucketPropertie)
		if bucketInDb.TimeEnd <= uint64(time.Now().Unix()) {
			return errors.New("the bucket corresponding to the bucketId has has been expired")
		}
	}else {
		return errors.New("the user does not have the bucket corresponding to the bucketId")
	}

	return nil
}

func CheckTrafficTx(s types.SpecialTxInput) error {
=======
func CheckTrafficTx(s types.SpecialTxInput, genaroConfig *params.GenaroConfig) error {
>>>>>>> 0f23eb6f

	if s.Address == "" {
		return errors.New("param [address] missing or can't be null string")
	}

	adress := common.HexToAddress(s.Address)
	if isSpecialAddress(adress,genaroConfig.OptionTxMemorySize){
		return errors.New("param [address] can't be special address")
	}

	if s.Traffic <= 0 {
		return errors.New("param [traffic] missing or must larger than zero")
	}
	return nil
}


func CheckSyncNodeTx(caller common.Address, s types.SpecialTxInput, db StateDB) error {
<<<<<<< HEAD

=======
>>>>>>> 0f23eb6f
	if s.Address == "" {
		return errors.New("param [address] missing or can't be null string")
	}
	if s.NodeID == "" {
		return errors.New("param [nodeId] missing ")
	}
	if s.Sign == "" {
		return errors.New("param [sign] missing ")
	}

	stake, _ := db.GetStake(caller)
	existNodes := db.GetStorageNodes(caller)
	stakeVlauePerNode := db.GetStakePerNodePrice()

	if len(s.NodeID) == 0 {
		return errors.New("length of nodeId must larger then 0")
	}

	paramAddress := common.HexToAddress(s.Address)
	//caller和节点待绑定账户是否一致
	if caller != paramAddress {
		return errors.New("address in param is not equal with callerAddress of this Tx")
	}


	//校验节点是否已经绑定过
	if db.GetAddressByNode(s.NodeID) != "" {
		return errors.New("the input node have been bound by themselves or others")
	}

	// 验证节点绑定签名
	// 拼接message
	msg := s.NodeID + s.Address

	sig, err := hexutil.Decode(s.Sign)
	if err != nil {
		return errors.New("sign without 0x prefix")
	}

	recoveredPub, err := crypto.SigToPub(crypto.Keccak256([]byte(msg)), sig)
	if err != nil {
		return errors.New("ECRecover error when valid sign")
	}

	//get publickey
	pubKey := crypto.CompressPubkey(recoveredPub)

	//log.Info(fmt.Sprintf("publicKey:%x", pubKey))
	genNodeID := generateNodeId(pubKey)
	//log.Info(fmt.Sprintf("genNodeId:%s", genNodeID))
	//log.Info(fmt.Sprintf("s.nodeId:%s", s.NodeID))
	if genNodeID != s.NodeID {
		return errors.New("sign valid error, nodeId mismatch")
	}

	var nodeNum int = 1
	if existNodes != nil {
		nodeNum += len(existNodes)
	}

	needStakeVale := big.NewInt(0)
	needStakeVale.Mul(big.NewInt(int64(nodeNum)), stakeVlauePerNode)

	currentStake := new(big.Int).Mul(new(big.Int).SetUint64(stake), common.BaseCompany)

	//log.Info(fmt.Sprintf("currentStake:%s", currentStake.String()))
	//log.Info(fmt.Sprintf("needStakeVale:%s", needStakeVale.String()))

	if needStakeVale.Cmp(currentStake) == 1 {
		return errors.New("none enough stake to synchronize node")
	}
	return nil
}


func generateNodeId(b []byte) string {
	sha256byte := sha256.Sum256(b)
	ripemder := ripemd160.New()
	ripemder.Write(sha256byte[:])
	hashBytes := ripemder.Sum(nil)
	nodeId := fmt.Sprintf("%x", hashBytes)
	return nodeId
}

<<<<<<< HEAD
func CheckPunishmentTx(caller common.Address,s types.SpecialTxInput) error {

=======
func CheckPunishmentTx(caller common.Address,s types.SpecialTxInput, genaroConfig *params.GenaroConfig) error {
>>>>>>> 0f23eb6f
	if s.Address == "" {
		return errors.New("param [address] missing or can't be null string")
	}

	if s.Stake == 0 {
		return errors.New("param [stake] missing or must be larger than zero")
	}

	adress := common.HexToAddress(s.Address)
	if isSpecialAddress(adress,genaroConfig.OptionTxMemorySize){
		return errors.New("param [address] can't be special address")
	}

	if caller !=  common.OfficialAddress {
		return errors.New("caller address of this transaction is not invalid")
	}
	return nil
}

func CheckBackStakeTx(caller common.Address, state StateDB) error {
	ok,backStakeList := state.GetAlreadyBackStakeList()
	if !ok {
		return errors.New("userBackStake fail")
	}
	genaroPrice := state.GetGenaroPrice()
	if len(backStakeList) > int(genaroPrice.BackStackListMax) {
		return errors.New("BackStackList too long")
	}
	// 判断是否是绑定用户
	if state.IsBindingAccount(caller) {
		return errors.New("account is binding")
	}
	// 判断是否已经申请了退注
	if state.IsAlreadyBackStake(caller) {
		return errors.New("account in back stake list")
	}
	// 判断账号是否在禁止退注的名单中
	if state.IsAccountExistInForbidBackStakeList(caller) {
		return errors.New("account in forbid backstake list")
	}
	return nil
}

func CheckSynStateTx(caller common.Address, state StateDB) error {
	genaroPrice := state.GetGenaroPrice()
	synStateAccount := common.HexToAddress(genaroPrice.SynStateAccount)
	if caller != synStateAccount {
		return errors.New("caller address of this transaction is not invalid")
	}
	return nil
}

<<<<<<< HEAD
func CheckSyncFileSharePublicKeyTx(s types.SpecialTxInput) error {

=======
func CheckSyncFileSharePublicKeyTx(s types.SpecialTxInput, genaroConfig *params.GenaroConfig) error {
>>>>>>> 0f23eb6f
	if s.Address == "" {
		return errors.New("param [address] missing or can't be null string")
	}

	adress := common.HexToAddress(s.Address)
	if isSpecialAddress(adress,genaroConfig.OptionTxMemorySize){
		return errors.New("param [address] can't be special address")
	}

	if s.FileSharePublicKey == "" {
		return errors.New("public key for file share can't be null")
	}
	return nil
}

func CheckPriceRegulation(caller common.Address ,s types.SpecialTxInput) error {
	if caller !=  common.GenaroPriceAddress {
		return errors.New("caller address of this transaction is not invalid")
	}

	if s.StakeValuePerNode == nil && s.BucketApplyGasPerGPerDay == nil && s.TrafficApplyGasPerG == nil && s.OneDayMortgageGes == nil && s.OneDaySyncLogGsaCost == nil {
		return errors.New("none price to update")
	}

	return nil
}

func CheckUnbindNodeTx(caller common.Address,s types.SpecialTxInput, existNodes []string) error{
	if existNodes == nil {
		return errors.New("none node of this account need to unbind")
	}

	if s.NodeID == "" {
		return errors.New("param [nodeId] is null or missing")
	}

	for _, v := range existNodes{
		if v == s.NodeID {
			return nil
		}
	}
	return errors.New("this node does not belong to this account")
}

// 账号绑定检查
func CheckAccountBindingTx(caller common.Address,s types.SpecialTxInput, state StateDB) error{
	// 检查是否是官方绑定账号
	genaroPrice := state.GetGenaroPrice()
	bindingAccount := common.HexToAddress(genaroPrice.BindingAccount)
	if caller != bindingAccount {
		return errors.New("caller address of this transaction is not invalid")
	}

	// 主账号
	mainAccount := common.HexToAddress(s.Address)
	// 子账号
	subAccount := common.HexToAddress(s.Message)
	if bytes.EqualFold(mainAccount.Bytes(),subAccount.Bytes()) {
		return errors.New("same account")
	}
	// 主账号是否是候选者
	if !state.IsCandidateExist(mainAccount) {
		return errors.New("mainAddr is not a candidate")
	}
	// 主账号绑定数量是否超出限制
	if state.GetSubAccountsCount(mainAccount) > int(genaroPrice.MaxBinding) {
		return errors.New("binding enough")
	}
	// 绑定的子账号是否已经是一个主账号
	if state.IsBindingMainAccount(subAccount) {
		return errors.New("sub account is a main account")
	}
	// 子账号是否是候选者或存在于子账号队列中
	thisMainAccount := state.GetMainAccount(subAccount)
	if !state.IsCandidateExist(subAccount) && thisMainAccount == nil{
		return errors.New("subAddr is not a candidate")
	}
	// 账号是否已经处于绑定状态
	if thisMainAccount != nil && bytes.Compare(thisMainAccount.Bytes(),mainAccount.Bytes()) == 0 {
		return errors.New("has binding")
	}

	return nil
}

// 检查输入参数，并返回执行类型
// 1 主账号解绑
// 2 子账号解绑
// 3 主账号解绑子账号
func CheckAccountCancelBindingTx(caller common.Address,s types.SpecialTxInput, state StateDB) (t int,err error){
	// 判断账号类型
	if state.IsBindingMainAccount(caller) {
		if strings.EqualFold(s.Address,"") {
			t = 1
		} else {
			subAccount := common.HexToAddress(s.Address)
			if state.IsBindingSubAccount(subAccount) {
				thisMainAccount := state.GetMainAccount(subAccount)
				if thisMainAccount !=nil && bytes.EqualFold(thisMainAccount.Bytes(),caller.Bytes()){
					t = 3
				} else {
					err = errors.New("not binding account")
				}
			}else {
				err = errors.New("not binding account")
			}
		}

	} else if state.IsBindingSubAccount(caller) {
		t = 2
	} else {
		err = errors.New("not binding account")
	}
	return
}

// 添加禁止退注名单的交易检查
func CheckAddAccountInForbidBackStakeListTx(caller common.Address,s types.SpecialTxInput, state StateDB) error{
	// 检查是否是官方账号
	if caller !=  common.OfficialAddress {
		return errors.New("caller address of this transaction is not invalid")
	}
	account := common.HexToAddress(s.Address)
	// 检查账号是否有押注
	stake,err := state.GetStake(account)
	if err != nil {
		return err
	}
	if stake == 0 {
		return errors.New("account stake is zero")
	}
	// 判断是否已经在禁止名单中
	if state.IsAccountExistInForbidBackStakeList(account) {
		return errors.New("account is in forbid list")
	}
	return nil
}

// 移除退注账号禁止名单的检查
func CheckDelAccountInForbidBackStakeListTx(caller common.Address,s types.SpecialTxInput, state StateDB) error {
	// 检查是否是官方账号
	if caller !=  common.OfficialAddress {
		return errors.New("caller address of this transaction is not invalid")
	}
	account := common.HexToAddress(s.Address)
	// 检查账号是否在禁止名单中
	ok := state.IsAccountExistInForbidBackStakeList(account)
	if !ok {
		return errors.New("account is not in forbid list")
	}
	return nil
}

// 设置全局变量交易参数检查
func CheckSetGlobalVar(caller common.Address,s types.SpecialTxInput) error {
	// 检查是否是官方账号
	if caller !=  common.OfficialAddress {
		return errors.New("caller address of this transaction is not invalid")
	}

	if s.RatioPerYear >= 100 || s.CoinRewardsRatio >= 100 || s.StorageRewardsRatio >= 100{
		return errors.New("Ratio is not invalid")
	}

	return nil
}

// 增加币池的检查
func CheckAddCoinpool(caller common.Address,s types.SpecialTxInput, state StateDB) error {
	balance := state.GetBalance(caller)
	if s.AddCoin.ToInt().Cmp(big.NewInt(0)) <= 0 {
		return errors.New("Value is not invalid")
	}
	if balance.Cmp(s.AddCoin.ToInt()) < 0 {
		return errors.New("Balance is not enough")
	}
	return nil
}

func CheckPromissoryNoteRevoke(caller common.Address, s types.SpecialTxInput, state StateDB, blockNum *big.Int,  optionTxMemorySize uint64) error {
	if (s.OrderId == common.Hash{}) {
		return errors.New("param [OrderId] Missing")
	}

	//根据订单号从期权列表中取出交易列表
	optionTxTable := state.GetOptionTxTable(s.OrderId, optionTxMemorySize)
	if optionTxTable == nil {
		return errors.New("None promissory note tx with this hash ")
	}

	// 从交易列表中获取指定id的交易
	var promissoryNotesOptionTx types.PromissoryNotesOptionTx
	var ok bool
	if promissoryNotesOptionTx, ok = (*optionTxTable)[s.OrderId]; !ok {
		return errors.New("None promissory note tx with this hash ")
	}

	// 检查订单id对应的交易的拥有者是否是本次交易的发起人
	if promissoryNotesOptionTx.PromissoryNotesOwner !=  caller {
		return errors.New("You can't revoke someone else's options trading，check the order id ")
	}

	//如果交易被认购，且时间超出认购期后没有被执行，则仍然可以撤回。
	if (common.Address{} != promissoryNotesOptionTx.OptionOwner) {
		if promissoryNotesOptionTx.RestoreBlock <= blockNum.Uint64() {
			return errors.New("You can't revoke this options trading, current options have been purchased ")
		}
	}

	return nil
}

func CheckPublishOption(caller common.Address, s types.SpecialTxInput, state StateDB, blockNum *big.Int) error {
	if s.RestoreBlock == 0 {
		return errors.New("param [restoreBlock] must be larger than zero")
	}

	if s.RestoreBlock <= blockNum.Uint64() {
		return errors.New("param [restoreBlock] must be larger than current block number ")
	}

	if s.TxNum == 0 {
		return errors.New("param [txNum] must be larger than zero")
	}

	if s.PromissoryNoteTxPrice == nil{
		return errors.New("param [PromissoryNoteTxPrice] Missing")
	}

	if s.OptionPrice == nil {
		return errors.New("param [OptionPrice] Missing")
	}

	//检查交易发起方是否有足够的期票可出售
	promissoryNotes := state.GetPromissoryNotes(caller)
	for _, v := range promissoryNotes {
		if v.RestoreBlock == s.RestoreBlock && v.Num >= s.TxNum {
			return nil
		}
	}
	return errors.New("None enough promissory notes to sell ")
}


func CheckSetOptionTxStatus(caller common.Address, s types.SpecialTxInput, state StateDB, optionTxMemorySize uint64) error {
	// 1、当前交易从未被人认购，此时只能由该笔交易中期票的拥有者改变状态
	// 2、交易已被认购，此时只能由该笔交易中的认购人更改售卖状态

	if (s.OrderId == common.Hash{}) {
		return errors.New("param [OrderId] Missing")
	}

	//从期权列表中取出交易列表
	optionTxTable := state.GetOptionTxTable(s.OrderId, optionTxMemorySize)
	if optionTxTable == nil {
		return errors.New("None promissory note tx with this hash ")
	}

	// 从交易列表中获取指定id的交易
	var promissoryNotesOptionTx types.PromissoryNotesOptionTx
	var ok bool
	if promissoryNotesOptionTx, ok = (*optionTxTable)[s.OrderId]; !ok {
		return errors.New("None promissory note tx with this hash ")
	}

	// 当前交易是否被认购, 期票拥有者不为零值，则认为已被人认购
	if (common.Address{} == promissoryNotesOptionTx.OptionOwner) {
		// 检查订单id对应的交易的拥有者是否是本次交易的发起人
		if promissoryNotesOptionTx.PromissoryNotesOwner !=  caller {
			return errors.New("You can't revoke someone else's options trading，check the order id ")
		}
	}else {
		if promissoryNotesOptionTx.OptionOwner != caller {
			return errors.New("You can't revoke someone else's options trading，check the order id ")
		}
	}
	return nil
}


func CheckBuyPromissoryNotes(caller common.Address, s types.SpecialTxInput, state StateDB, optionTxMemorySize uint64) error {
	//根据订单号从期权列表中取出交易列表
	optionTxTable := state.GetOptionTxTable(s.OrderId, optionTxMemorySize)
	if optionTxTable == nil {
		return errors.New("None promissory note tx with this hash ")
	}
	// 从交易列表中获取指定id的交易
	var promissoryNotesOptionTx types.PromissoryNotesOptionTx
	var ok bool
	if promissoryNotesOptionTx, ok = (*optionTxTable)[s.OrderId]; !ok {
		return errors.New("None promissory note tx with this hash ")
	}
	if true != promissoryNotesOptionTx.IsSell {
		return errors.New("Go to permission to buy promissory None")
	}
	balance := state.GetBalance(caller)
	if balance.Cmp(promissoryNotesOptionTx.OptionPrice) <= 0 {
		return errors.New("Insufficient balance")
	}
	return nil
}



func CheckCarriedOutPromissoryNotes(caller common.Address, s types.SpecialTxInput, state StateDB,  optionTxMemorySize uint64) error {
	//根据订单号从期权列表中取出交易列表
	optionTxTable := state.GetOptionTxTable(s.OrderId, optionTxMemorySize)
	if optionTxTable == nil {
		return errors.New("None promissory note tx with this hash ")
	}
	// 从交易列表中获取指定id的交易
	var promissoryNotesOptionTx types.PromissoryNotesOptionTx
	var ok bool
	if promissoryNotesOptionTx, ok = (*optionTxTable)[s.OrderId]; !ok {
		return errors.New("None promissory note tx with this hash ")
	}
	if caller != promissoryNotesOptionTx.OptionOwner {
		return errors.New("No right turn buy promissoryNotes ")
	}
	balance := state.GetBalance(caller)
	promissoryNotesOptionTx.PromissoryNoteTxPrice.Mul(promissoryNotesOptionTx.PromissoryNoteTxPrice,big.NewInt(int64(promissoryNotesOptionTx.TxNum)))
	if balance.Cmp(promissoryNotesOptionTx.PromissoryNoteTxPrice) <= 0 {
		return errors.New("Insufficient balance")
	}
	return nil
}



func CheckTurnBuyPromissoryNotes(caller common.Address, s types.SpecialTxInput, state StateDB,  optionTxMemorySize uint64) error {
	//从期权列表中取出交易列表
	optionTxTable := state.GetOptionTxTable(s.OrderId, optionTxMemorySize)
	if optionTxTable == nil {
		return errors.New("None promissory note tx with this hash ")
	}
	// 从交易列表中获取指定id的交易
	var promissoryNotesOptionTx types.PromissoryNotesOptionTx
	var ok bool
	if promissoryNotesOptionTx, ok = (*optionTxTable)[s.OrderId]; !ok {
		return errors.New("None promissory note tx with this hash ")
	}
	if caller != promissoryNotesOptionTx.OptionOwner {
		return errors.New("No right turn buy promissoryNotes ")
	}
	return nil
}


func WithdrawCash(caller common.Address, state StateDB, blockNum *big.Int) error {
	beforPromissoryNotesNum := state.GetBeforPromissoryNotesNum(caller,blockNum.Uint64())
	if beforPromissoryNotesNum <= 0 {
		return errors.New("The number of cashable notes available is 0")
	}
	return nil
}<|MERGE_RESOLUTION|>--- conflicted
+++ resolved
@@ -123,11 +123,7 @@
 	return nil
 }
 
-<<<<<<< HEAD
-func CheckStakeTx(s types.SpecialTxInput, state StateDB) error {
-=======
 func CheckStakeTx(s types.SpecialTxInput, state StateDB, genaroConfig *params.GenaroConfig) error {
->>>>>>> 0f23eb6f
 	if s.Address == "" {
 		return errors.New("param [address] missing or can't be null string")
 	}
@@ -172,12 +168,7 @@
 	return nil
 }
 
-<<<<<<< HEAD
-func CheckApplyBucketTx(s types.SpecialTxInput) error {
-
-=======
 func CheckApplyBucketTx(s types.SpecialTxInput,genaroConfig *params.GenaroConfig) error {
->>>>>>> 0f23eb6f
 	if s.Address == "" {
 		return errors.New("param [address] missing or can't be null string")
 	}
@@ -191,10 +182,7 @@
 		if len(v.BucketId) != 64 {
 			return errors.New("length of bucketId must be 64")
 		}
-<<<<<<< HEAD
-=======
-
->>>>>>> 0f23eb6f
+
 		if v.TimeStart == 0 || v.TimeEnd == 0 {
 			return errors.New("param [timeEnd/timeStart] missing or can't be zero ")
 		}
@@ -213,9 +201,6 @@
 	}
 	return nil
 }
-
-<<<<<<< HEAD
-
 
 func CheckBucketSupplement(s types.SpecialTxInput, state StateDB) error {
 
@@ -254,10 +239,8 @@
 	return nil
 }
 
-func CheckTrafficTx(s types.SpecialTxInput) error {
-=======
+
 func CheckTrafficTx(s types.SpecialTxInput, genaroConfig *params.GenaroConfig) error {
->>>>>>> 0f23eb6f
 
 	if s.Address == "" {
 		return errors.New("param [address] missing or can't be null string")
@@ -276,10 +259,6 @@
 
 
 func CheckSyncNodeTx(caller common.Address, s types.SpecialTxInput, db StateDB) error {
-<<<<<<< HEAD
-
-=======
->>>>>>> 0f23eb6f
 	if s.Address == "" {
 		return errors.New("param [address] missing or can't be null string")
 	}
@@ -364,12 +343,7 @@
 	return nodeId
 }
 
-<<<<<<< HEAD
-func CheckPunishmentTx(caller common.Address,s types.SpecialTxInput) error {
-
-=======
 func CheckPunishmentTx(caller common.Address,s types.SpecialTxInput, genaroConfig *params.GenaroConfig) error {
->>>>>>> 0f23eb6f
 	if s.Address == "" {
 		return errors.New("param [address] missing or can't be null string")
 	}
@@ -422,12 +396,7 @@
 	return nil
 }
 
-<<<<<<< HEAD
-func CheckSyncFileSharePublicKeyTx(s types.SpecialTxInput) error {
-
-=======
 func CheckSyncFileSharePublicKeyTx(s types.SpecialTxInput, genaroConfig *params.GenaroConfig) error {
->>>>>>> 0f23eb6f
 	if s.Address == "" {
 		return errors.New("param [address] missing or can't be null string")
 	}
