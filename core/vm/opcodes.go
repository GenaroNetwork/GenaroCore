--- conflicted
+++ resolved
@@ -87,12 +87,9 @@
 	EXTCODECOPY
 	RETURNDATASIZE
 	RETURNDATACOPY
-<<<<<<< HEAD
-=======
 
 	// user-defined opcode
 	STORAGE_GAS_PRICE = 0x3f
->>>>>>> f09614c1
 )
 
 const (
@@ -103,15 +100,12 @@
 	NUMBER
 	DIFFICULTY
 	GASLIMIT
-<<<<<<< HEAD
-=======
 
 	// user-defined opcode
 	//0x46
 	STORAGE_GAS_USED
 	//0x47
 	SENTINEL_HEFT
->>>>>>> f09614c1
 )
 
 const (
@@ -260,13 +254,10 @@
 
 	// 0x20 range - crypto
 	SHA3: "SHA3",
-<<<<<<< HEAD
-=======
 	// user-defined opcode
 	SENC:               "SENC",
 	DATA_VERSION_READ:  "DATA_VERSION_READ",
 	DATA_VERSION_WRITE: "DATA_VERSION_WRITE",
->>>>>>> f09614c1
 
 	// 0x30 range - closure state
 	ADDRESS:        "ADDRESS",
@@ -292,12 +283,9 @@
 	NUMBER:     "NUMBER",
 	DIFFICULTY: "DIFFICULTY",
 	GASLIMIT:   "GASLIMIT",
-<<<<<<< HEAD
-=======
 	// user-defined opcode
 	SENTINEL_HEFT:    "SENTINEL_HEFT",
 	STORAGE_GAS_USED: "STORAGE_GAS_USED",
->>>>>>> f09614c1
 
 	// 0x50 range - 'storage' and execution
 	POP: "POP",
@@ -315,13 +303,10 @@
 	GAS:      "GAS",
 	JUMPDEST: "JUMPDEST",
 
-<<<<<<< HEAD
-=======
 	// user-defined opcode
 	STORAGE_GAS: "STORAGE_GAS",
 	SSIZE:       "SSIZE",
 
->>>>>>> f09614c1
 	// 0x60 range - push
 	PUSH1:  "PUSH1",
 	PUSH2:  "PUSH2",
@@ -557,8 +542,6 @@
 	"CALLCODE":       CALLCODE,
 	"REVERT":         REVERT,
 	"SELFDESTRUCT":   SELFDESTRUCT,
-<<<<<<< HEAD
-=======
 
 	// user-defined opcode
 	"SENTINEL_HEFT":      SENTINEL_HEFT,
@@ -569,7 +552,6 @@
 	"DATA_VERSION_WRITE": DATA_VERSION_WRITE,
 	"STORAGE_GAS":        STORAGE_GAS,
 	"SSIZE":              SSIZE,
->>>>>>> f09614c1
 }
 
 func StringToOp(str string) OpCode {
