--- conflicted
+++ resolved
@@ -348,8 +348,6 @@
 			memorySize:    memoryCodeCopy,
 			valid:         true,
 		},
-<<<<<<< HEAD
-=======
 		SENC: {
 			execute:       opSenc,
 			gasCost:       constGasFunc(GasQuickStep),
@@ -371,22 +369,18 @@
 			memorySize:    memoryCodeCopy,
 			valid:         true,
 		},
->>>>>>> origin/vm
 		GASPRICE: {
 			execute:       opGasprice,
 			gasCost:       constGasFunc(GasQuickStep),
 			validateStack: makeStackFunc(0, 1),
 			valid:         true,
 		},
-<<<<<<< HEAD
-=======
 		STORAGE_GAS_PRICE: {
 			execute:       opStorageGasprice,
 			gasCost:       constGasFunc(GasQuickStep),
 			validateStack: makeStackFunc(0, 1),
 			valid:         true,
 		},
->>>>>>> origin/vm
 		EXTCODESIZE: {
 			execute:       opExtCodeSize,
 			gasCost:       gasExtCodeSize,
@@ -436,15 +430,8 @@
 			validateStack: makeStackFunc(0, 1),
 			valid:         true,
 		},
-<<<<<<< HEAD
-<<<<<<< HEAD
-=======
-		STORAGE_GAS_LIMIT: {
-			execute:       opStorageGasLimit,
-=======
 		STORAGE_GAS_USED: {
 			execute:       opStorageGasUsed,
->>>>>>> f09614c1
 			gasCost:       constGasFunc(GasQuickStep),
 			validateStack: makeStackFunc(0, 1),
 			valid:         true,
@@ -455,7 +442,6 @@
 			validateStack: makeStackFunc(0, 1),
 			valid:         true,
 		},
->>>>>>> origin/vm
 		POP: {
 			execute:       opPop,
 			gasCost:       constGasFunc(GasQuickStep),
@@ -523,30 +509,24 @@
 			validateStack: makeStackFunc(0, 1),
 			valid:         true,
 		},
-<<<<<<< HEAD
-=======
 		SSIZE: {
 			execute:       opSsize,
 			gasCost:       constGasFunc(GasQuickStep),
 			validateStack: makeStackFunc(0, 1),
 			valid:         true,
 		},
->>>>>>> origin/vm
 		GAS: {
 			execute:       opGas,
 			gasCost:       constGasFunc(GasQuickStep),
 			validateStack: makeStackFunc(0, 1),
 			valid:         true,
 		},
-<<<<<<< HEAD
-=======
 		STORAGE_GAS: {
 			execute:       opStorageGas,
 			gasCost:       constGasFunc(GasQuickStep),
 			validateStack: makeStackFunc(0, 1),
 			valid:         true,
 		},
->>>>>>> origin/vm
 		JUMPDEST: {
 			execute:       opJumpdest,
 			gasCost:       constGasFunc(params.JumpdestGas),
