--- conflicted
+++ resolved
@@ -516,17 +516,10 @@
 }
 
 //todo 实现自定义指令对应函数功能
-<<<<<<< HEAD
-//func opStorageGasprice(pc *uint64, evm *EVM, contract *Contract, memory *Memory, stack *Stack) ([]byte, error) {
-//	stack.push(evm.interpreter.intPool.get().Set(evm.StorageGasPrice))
-//	return nil, nil
-//}
-=======
 func opStorageGasprice(pc *uint64, evm *EVM, contract *Contract, memory *Memory, stack *Stack) ([]byte, error) {
 	//stack.push(evm.interpreter.intPool.get().Set(evm.StorageGasPrice))
 	return nil, nil
 }
->>>>>>> a96dc514
 
 func opBlockhash(pc *uint64, evm *EVM, contract *Contract, memory *Memory, stack *Stack) ([]byte, error) {
 	num := stack.pop()
@@ -567,17 +560,10 @@
 }
 
 //todo 实现自定义指令对应函数功能
-<<<<<<< HEAD
-//func opStorageGasUsed(pc *uint64, evm *EVM, contract *Contract, memory *Memory, stack *Stack) ([]byte, error) {
-//	stack.push(evm.interpreter.intPool.get().SetUint64(evm.StorageGasUsed))
-//	return nil, nil
-//}
-=======
 func opStorageGasUsed(pc *uint64, evm *EVM, contract *Contract, memory *Memory, stack *Stack) ([]byte, error) {
 	//stack.push(evm.interpreter.intPool.get().SetUint64(evm.StorageGasUsed))
 	return nil, nil
 }
->>>>>>> a96dc514
 
 func opSentinelHeft(pc *uint64, evm *EVM, contract *Contract, memory *Memory, stack *Stack) ([]byte, error) {
 	// use evm.StateDB.GetHeft() to get the heft value of designation account
@@ -673,17 +659,10 @@
 }
 
 //todo 实现自定义指令对应函数功能
-<<<<<<< HEAD
-//func opSsize(pc *uint64, evm *EVM, contract *Contract, memory *Memory, stack *Stack) ([]byte, error) {
-//	stack.push(evm.interpreter.intPool.get().SetUint64(evm.SSize))
-//	return nil, nil
-//}
-=======
 func opSsize(pc *uint64, evm *EVM, contract *Contract, memory *Memory, stack *Stack) ([]byte, error) {
 	//stack.push(evm.interpreter.intPool.get().SetUint64(evm.SSize))
 	return nil, nil
 }
->>>>>>> a96dc514
 
 func opGas(pc *uint64, evm *EVM, contract *Contract, memory *Memory, stack *Stack) ([]byte, error) {
 	stack.push(evm.interpreter.intPool.get().SetUint64(contract.Gas))
@@ -692,17 +671,10 @@
 
 // todo 实现自定义指令对应函数功能
 // 获取交易的StorageGas,获取后压入栈中
-<<<<<<< HEAD
-//func opStorageGas(pc *uint64, evm *EVM, contract *Contract, memory *Memory, stack *Stack) ([]byte, error) {
-//	stack.push(evm.interpreter.intPool.get().SetUint64(evm.StorageGas))
-//	return nil, nil
-//}
-=======
 func opStorageGas(pc *uint64, evm *EVM, contract *Contract, memory *Memory, stack *Stack) ([]byte, error) {
 	//stack.push(evm.interpreter.intPool.get().SetUint64(evm.StorageGas))
 	return nil, nil
 }
->>>>>>> a96dc514
 
 func opCreate(pc *uint64, evm *EVM, contract *Contract, memory *Memory, stack *Stack) ([]byte, error) {
 	var (
