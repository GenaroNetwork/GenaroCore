// Copyright 2016 The go-ethereum Authors
// This file is part of the go-ethereum library.
//
// The go-ethereum library is free software: you can redistribute it and/or modify
// it under the terms of the GNU Lesser General Public License as published by
// the Free Software Foundation, either version 3 of the License, or
// (at your option) any later version.
//
// The go-ethereum library is distributed in the hope that it will be useful,
// but WITHOUT ANY WARRANTY; without even the implied warranty of
// MERCHANTABILITY or FITNESS FOR A PARTICULAR PURPOSE. See the
// GNU Lesser General Public License for more details.
//
// You should have received a copy of the GNU Lesser General Public License
// along with the go-ethereum library. If not, see <http://www.gnu.org/licenses/>.

package vm

import (
	"math/big"

	"github.com/GenaroNetwork/Genaro-Core/common"
	"github.com/GenaroNetwork/Genaro-Core/core/types"
)

// StateDB is an EVM database for full state querying.
type StateDB interface {
	CreateAccount(common.Address)

	SubBalance(common.Address, *big.Int)
	AddBalance(common.Address, *big.Int)
	GetBalance(common.Address) *big.Int

	GetNonce(common.Address) uint64
	SetNonce(common.Address, uint64)

	GetCodeHash(common.Address) common.Hash
	GetCode(common.Address) []byte
	SetCode(common.Address, []byte)
	GetCodeSize(common.Address) int

	AddRefund(uint64)
	GetRefund() uint64

	GetState(common.Address, common.Hash) common.Hash
	SetState(common.Address, common.Hash, common.Hash)

	Suicide(common.Address) bool
	HasSuicided(common.Address) bool

	// Exist reports whether the given account exists in state.
	// Notably this should also return true for suicided accounts.
	Exist(common.Address) bool
	// Empty returns whether the given account is empty. Empty
	// is defined according to EIP161 (balance = nonce = code = 0).
	Empty(common.Address) bool

	RevertToSnapshot(int)
	Snapshot() int

	AddLog(*types.Log)
	AddPreimage(common.Hash, []byte)

	ForEachStorage(common.Address, func(common.Hash, common.Hash) bool)

	StorageValue(common.Address, string) uint64

	StorageValueW(common.Address, string, uint64)

<<<<<<< HEAD
	UpdateHeft(common.Address, int) bool
	GetHeft(common.Address) (int, error)
=======
	UpdateHeft(common.Address, uint64) bool
	GetHeft(common.Address) (uint64, error)

	UpdateStake(common.Address, uint64) bool
	GetStake(common.Address) (uint64, error)

>>>>>>> 4f71d3d3
}

// CallContext provides a basic interface for the EVM calling conventions. The EVM EVM
// depends on this context being implemented for doing subcalls and initialising new EVM contracts.
type CallContext interface {
	// Call another contract
	Call(env *EVM, me ContractRef, addr common.Address, data []byte, gas, value *big.Int) ([]byte, error)
	// Take another's contract code and execute within our own context
	CallCode(env *EVM, me ContractRef, addr common.Address, data []byte, gas, value *big.Int) ([]byte, error)
	// Same as CallCode except sender and value is propagated from parent to child scope
	DelegateCall(env *EVM, me ContractRef, addr common.Address, data []byte, gas *big.Int) ([]byte, error)
	// Create a new contract
	Create(env *EVM, me ContractRef, data []byte, gas, value *big.Int) ([]byte, common.Address, error)
}<|MERGE_RESOLUTION|>--- conflicted
+++ resolved
@@ -67,17 +67,12 @@
 
 	StorageValueW(common.Address, string, uint64)
 
-<<<<<<< HEAD
-	UpdateHeft(common.Address, int) bool
-	GetHeft(common.Address) (int, error)
-=======
+
 	UpdateHeft(common.Address, uint64) bool
 	GetHeft(common.Address) (uint64, error)
 
 	UpdateStake(common.Address, uint64) bool
 	GetStake(common.Address) (uint64, error)
-
->>>>>>> 4f71d3d3
 }
 
 // CallContext provides a basic interface for the EVM calling conventions. The EVM EVM
