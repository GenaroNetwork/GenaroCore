// Copyright 2016 The go-ethereum Authors
// This file is part of the go-ethereum library.
//
// The go-ethereum library is free software: you can redistribute it and/or modify
// it under the terms of the GNU Lesser General Public License as published by
// the Free Software Foundation, either version 3 of the License, or
// (at your option) any later version.
//
// The go-ethereum library is distributed in the hope that it will be useful,
// but WITHOUT ANY WARRANTY; without even the implied warranty of
// MERCHANTABILITY or FITNESS FOR A PARTICULAR PURPOSE. See the
// GNU Lesser General Public License for more details.
//
// You should have received a copy of the GNU Lesser General Public License
// along with the go-ethereum library. If not, see <http://www.gnu.org/licenses/>.

package vm

import (
	"math/big"

	"github.com/GenaroNetwork/Genaro-Core/common"
	"github.com/GenaroNetwork/Genaro-Core/core/types"
	"github.com/GenaroNetwork/Genaro-Core/common/hexutil"
)

// StateDB is an EVM database for full state querying.
type StateDB interface {
	CreateAccount(common.Address)

	SubBalance(common.Address, *big.Int)
	AddBalance(common.Address, *big.Int)
	GetBalance(common.Address) *big.Int

	GetNonce(common.Address) uint64
	SetNonce(common.Address, uint64)

	GetCodeHash(common.Address) common.Hash
	GetCode(common.Address) []byte
	SetCode(common.Address, []byte)
	GetCodeSize(common.Address) int

	AddRefund(uint64)
	GetRefund() uint64

	GetState(common.Address, common.Hash) common.Hash
	SetState(common.Address, common.Hash, common.Hash)

	Suicide(common.Address) bool
	HasSuicided(common.Address) bool

	// Exist reports whether the given account exists in state.
	// Notably this should also return true for suicided accounts.
	Exist(common.Address) bool
	// Empty returns whether the given account is empty. Empty
	// is defined according to EIP161 (balance = nonce = code = 0).
	Empty(common.Address) bool

	RevertToSnapshot(int)
	Snapshot() int

	AddLog(*types.Log)
	AddPreimage(common.Hash, []byte)

	ForEachStorage(common.Address, func(common.Hash, common.Hash) bool)

	UpdateHeft(common.Address, uint64) bool
	GetHeft(common.Address) (uint64, error)

	UpdateStake(common.Address, uint64) bool
	GetStake(common.Address) (uint64, error)

	UpdateBucketProperties(common.Address, string, uint64, uint64, uint64, uint64) bool
	GetStorageSize(common.Address, [32]byte)  (uint64, error)
	GetStorageGasPrice(common.Address, [32]byte)  (uint64, error)
	GetStorageGasUsed(common.Address, [32]byte)  (uint64, error)
	GetStorageGas(common.Address, [32]byte)  (uint64, error)
	SpecialTxTypeMortgageInit(common.Address,types.SpecialTxTypeMortgageInit) bool
	SpecialTxTypeSyncSidechainStatus(common.Address,types.SpecialTxTypeMortgageInit) (map[common.Address] *big.Int, bool)
	UpdateTraffic(common.Address, uint64) bool

	GetTraffic(common.Address)uint64

	GetBuckets(common.Address) (map[string]interface{}, error)

	//根据用户id和fileID,dataVersion获取交易日志
	TxLogByDataVersionRead(common.Address,[32]byte,string) (map[common.Address] *hexutil.Big, error)
	//根据用户id和fileID开启定时同步日志接口
	TxLogBydataVersionUpdate(common.Address,[32]byte) bool

	SyncStakeNode(common.Address, []string) error
	SyncNode2Address(common.Address, []string, string) error
	GetAddressByNode(string) string
<<<<<<< HEAD
	SynchronizeShareKey(common.Address,types.SynchronizeShareKey) bool
=======

	UpdateFileSharePublicKey(common.Address, string) bool
>>>>>>> cb376644
}

// CallContext provides a basic interface for the EVM calling conventions. The EVM EVM
// depends on this context being implemented for doing subcalls and initialising new EVM contracts.
type CallContext interface {
	// Call another contract
	Call(env *EVM, me ContractRef, addr common.Address, data []byte, gas, value *big.Int) ([]byte, error)
	// Take another's contract code and execute within our own context
	CallCode(env *EVM, me ContractRef, addr common.Address, data []byte, gas, value *big.Int) ([]byte, error)
	// Same as CallCode except sender and value is propagated from parent to child scope
	DelegateCall(env *EVM, me ContractRef, addr common.Address, data []byte, gas *big.Int) ([]byte, error)
	// Create a new contract
	Create(env *EVM, me ContractRef, data []byte, gas, value *big.Int) ([]byte, common.Address, error)
}<|MERGE_RESOLUTION|>--- conflicted
+++ resolved
@@ -91,12 +91,9 @@
 	SyncStakeNode(common.Address, []string) error
 	SyncNode2Address(common.Address, []string, string) error
 	GetAddressByNode(string) string
-<<<<<<< HEAD
 	SynchronizeShareKey(common.Address,types.SynchronizeShareKey) bool
-=======
 
 	UpdateFileSharePublicKey(common.Address, string) bool
->>>>>>> cb376644
 }
 
 // CallContext provides a basic interface for the EVM calling conventions. The EVM EVM
